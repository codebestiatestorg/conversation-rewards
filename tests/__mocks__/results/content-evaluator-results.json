{
  "gitcoindev": {
    "userId": 88761781,
    "total": 47.5,
    "task": {
      "reward": 37.5,
      "multiplier": 1
    },
    "comments": [
      {
        "id": 1949333227,
        "content": "@molecula451 I tried to override X25519_PRIVATE_KEY but it did not help. It seems that https://github.com/ubiquibot/production/blob/1937a6ba75588f51d1bf07fed1f6384f79090465/.github/ubiquibot-config.yml#L2 takes precedence over https://github.com/ubiquibot/comment-incentives/blob/main/.github/ubiquibot-config.yml#L2 (I see the first one in logs).",
        "url": "https://github.com/ubiquibot/comment-incentives/issues/22#issuecomment-1949333227",
        "type": "ISSUE|ASSIGNEE|COMMENTED",
        "score": {
          "formatting": {
            "content": {
              "p": {
                "count": 26,
                "score": 1
              }
            },
            "wordValue": 0,
            "formattingMultiplier": 0
          },
          "reward": 0,
          "relevance": 0.8
        }
      },
      {
        "id": 1730006888,
        "content": "The new evmPrivateKeyEncrypted generated for address 0x3a2E44e10AbEf5CB4a6E492c5ba93d30068d2D95 (no funds).\r\nResolves: https://github.com/ubiquibot/comment-incentives/issues/22",
        "url": "https://github.com/ubiquibot/comment-incentives/pull/25",
        "type": "REVIEW|ISSUER|TASK",
        "score": {
          "formatting": {
            "content": {
              "p": {
                "count": 11,
                "score": 1
              }
            },
            "wordValue": 0,
            "formattingMultiplier": 0
          },
          "reward": 0,
          "relevance": 1
        }
      },
      {
        "id": 1949044575,
        "content": "@pavlovcik @molecula451 please check now again, I added to docs.",
        "url": "https://github.com/ubiquibot/comment-incentives/pull/25#issuecomment-1949044575",
        "type": "REVIEW|ISSUER|COMMENTED",
        "score": {
          "formatting": {
            "content": {
              "p": {
                "count": 10,
                "score": 1
              }
            },
            "wordValue": 0.2,
            "formattingMultiplier": 2
          },
          "reward": 4,
          "relevance": 1
        }
      },
      {
        "id": 1949046925,
        "content": "No way, full details are available in plain sight, only for test in production purposes",
        "url": "https://github.com/ubiquibot/comment-incentives/pull/25#issuecomment-1949046925",
        "type": "REVIEW|ISSUER|COMMENTED",
        "score": {
          "formatting": {
            "content": {
              "p": {
                "count": 15,
                "score": 1
              }
            },
            "wordValue": 0.2,
            "formattingMultiplier": 2
          },
          "reward": 6,
          "relevance": 1
        }
      }
    ]
  },
  "molecula451": {
    "total": 1.875,
    "userId": 41552663,
    "comments": [
      {
        "id": 1948916343,
        "content": "pavlovcik i think we need to update a bit the readme\r\n![image_2024-02-16_131036879](https://github.com/ubiquibot/comment-incentives/assets/41552663/41516d66-4666-47d7-9efe-517fb26293dd)\r\ndm what to whom?",
        "url": "https://github.com/ubiquibot/comment-incentives/issues/22#issuecomment-1948916343",
        "type": "ISSUE_CONTRIBUTOR",
        "score": {
          "formatting": {
            "content": {
              "p": {
                "count": 15,
                "score": 1
              },
              "img": {
                "count": 1,
                "score": 0
              }
            },
            "wordValue": 0.1,
            "formattingMultiplier": 0.25
          },
          "reward": 0.3,
          "relevance": 0.8
        }
      },
      {
        "id": 1948989989,
        "content": "let us know when done",
        "url": "https://github.com/ubiquibot/comment-incentives/issues/22#issuecomment-1948989989",
        "type": "ISSUE_CONTRIBUTOR",
        "score": {
          "formatting": {
            "content": {
              "p": {
                "count": 5,
                "score": 1
              }
            },
            "wordValue": 0.1,
            "formattingMultiplier": 0.25
          },
          "reward": 0.1,
          "relevance": 0.8
        }
      },
      {
        "id": 1949195772,
        "content": "https://github.com/ubiquibot/comment-incentives/actions/runs/7935268560 invalid input sounds unexpected @gitcoindev ??",
        "url": "https://github.com/ubiquibot/comment-incentives/issues/22#issuecomment-1949195772",
        "type": "ISSUE_CONTRIBUTOR",
        "score": {
          "formatting": {
            "content": {
              "p": {
                "count": 7,
                "score": 1
              }
            },
            "wordValue": 0.1,
            "formattingMultiplier": 0.25
          },
          "reward": 0.14,
          "relevance": 0.8
        }
      },
      {
        "id": 1949564869,
        "content": "@pavlovcik permitted with hard debug (tho no funds in the private key)",
        "url": "https://github.com/ubiquibot/comment-incentives/issues/22#issuecomment-1949564869",
        "type": "ISSUE_CONTRIBUTOR",
        "score": {
          "formatting": {
            "content": {
              "p": {
                "count": 12,
                "score": 1
              }
            },
            "wordValue": 0.1,
            "formattingMultiplier": 0.25
          },
          "reward": 0.24,
          "relevance": 0.8
        }
      },
      {
        "id": 1949635137,
        "content": "pavlovcik i re-generated the X25519 to trigger the permit, what you don't understand? using a private key i own, but also did many commits to reach the root cause",
        "url": "https://github.com/ubiquibot/comment-incentives/issues/22#issuecomment-1949635137",
        "type": "ISSUE_CONTRIBUTOR",
        "score": {
          "formatting": {
            "content": {
              "p": {
                "count": 29,
                "score": 1
              }
            },
            "wordValue": 0.1,
            "formattingMultiplier": 0.25
          },
          "reward": 0.58,
          "relevance": 0.8
        }
      },
      {
        "id": 1949639196,
        "content": "sure thing",
        "url": "https://github.com/ubiquibot/comment-incentives/issues/22#issuecomment-1949639196",
        "type": "ISSUE_CONTRIBUTOR",
        "score": {
          "formatting": {
            "content": {
              "p": {
                "count": 2,
                "score": 1
              }
            },
            "wordValue": 0.1,
            "formattingMultiplier": 0.25
          },
          "reward": 0.04,
          "relevance": 0.8
        }
      },
      {
        "id": 1949038563,
        "content": "indeed",
        "url": "https://github.com/ubiquibot/comment-incentives/pull/25#issuecomment-1949038563",
        "type": "PULL_CONTRIBUTOR",
        "score": {
          "formatting": {
            "content": {
              "p": {
                "count": 1,
                "score": 1
              }
            },
            "wordValue": 0.1,
            "formattingMultiplier": 0.25
          },
          "reward": 0.025,
          "relevance": 1
        }
      },
      {
        "id": 1949044855,
        "content": "go to go pavlovick, we'll be using this one for test only or test in production (lmao) ?",
        "url": "https://github.com/ubiquibot/comment-incentives/pull/25#issuecomment-1949044855",
        "type": "PULL_CONTRIBUTOR",
        "score": {
          "formatting": {
            "content": {
              "p": {
                "count": 18,
                "score": 1
              }
            },
            "wordValue": 0.1,
            "formattingMultiplier": 0.25
          },
          "reward": 0.45,
          "relevance": 1
        }
      }
    ]
  },
  "0x4007": {
    "total": 68,
    "userId": 4975670,
    "comments": [
      {
        "id": 1948930217,
        "content": "Link below for conversation context. It was to me. Anyways you need to create a new private key for this task!",
        "url": "https://github.com/ubiquibot/comment-incentives/issues/22#issuecomment-1948930217",
        "type": "ISSUE_AUTHOR",
        "score": {
          "formatting": {
            "content": {
              "p": {
                "count": 21,
                "score": 1
              }
            },
            "wordValue": 0.2,
            "formattingMultiplier": 1
          },
          "reward": 3.36,
          "relevance": 0.8
        }
      },
      {
        "id": 1949201722,
        "content": "In the repository secrets I think I need to change the key to match @gitcoindev's",
        "url": "https://github.com/ubiquibot/comment-incentives/issues/22#issuecomment-1949201722",
        "type": "ISSUE_AUTHOR",
        "score": {
          "formatting": {
            "content": {
              "p": {
                "count": 15,
                "score": 1
              }
            },
            "wordValue": 0.2,
            "formattingMultiplier": 1
          },
          "reward": 2.4,
          "relevance": 0.8
        }
      },
      {
        "id": 1949203681,
        "content": "I just changed it to `627H-BcWbcp_O3YmQGIA6MqgxVsFuplFCA9DK3iC7GQ`\r\nI hope that it doesn't break production for some reason (it should get it from Netlify secrets, but not sure if we implemented this correctly!)\r\nI fear that we might need to build a feature for this to support development key pair and production. Unfortunately I'm already winding down for the day so I'll leave you guys to try and investigate.",
        "url": "https://github.com/ubiquibot/comment-incentives/issues/22#issuecomment-1949203681",
        "type": "ISSUE_AUTHOR",
        "score": {
          "formatting": {
            "content": {
              "p": {
                "count": 67,
                "score": 1
              },
              "code": {
                "count": 1,
                "score": 1
              }
            },
            "wordValue": 0.2,
            "formattingMultiplier": 1
          },
          "reward": 10.88,
          "relevance": 0.8
        }
      },
      {
        "id": 1949633751,
        "content": "I don't understand what you mean by this",
        "url": "https://github.com/ubiquibot/comment-incentives/issues/22#issuecomment-1949633751",
        "type": "ISSUE_AUTHOR",
        "score": {
          "formatting": {
            "content": {
              "p": {
                "count": 8,
                "score": 1
              }
            },
            "wordValue": 0.2,
            "formattingMultiplier": 1
          },
          "reward": 1.28,
          "relevance": 0.8
        }
      },
      {
        "id": 1949639054,
        "content": "I'll investigate more on my computer later.",
        "url": "https://github.com/ubiquibot/comment-incentives/issues/22#issuecomment-1949639054",
        "type": "ISSUE_AUTHOR",
        "score": {
          "formatting": {
            "content": {
              "p": {
                "count": 7,
                "score": 1
              }
            },
            "wordValue": 0.2,
            "formattingMultiplier": 1
          },
          "reward": 1.12,
          "relevance": 0.8
        }
      },
      {
        "id": 1949642845,
        "content": "Will it be an issue if I revert to the commit and secret that I had before?\nIt was the production x25519 key in the GitHub repository secrets when it was working like eight hours ago. \nPosting this message before checking on my computer to get you before you log off.",
        "url": "https://github.com/ubiquibot/comment-incentives/issues/22#issuecomment-1949642845",
        "type": "ISSUE_AUTHOR",
        "score": {
          "formatting": {
            "content": {
              "p": {
                "count": 51,
                "score": 1
              }
            },
            "wordValue": 0.2,
            "formattingMultiplier": 1
          },
          "reward": 8.16,
          "relevance": 0.8
        }
      },
      {
        "id": 2139000633,
        "content": "Can somebody work on generating a new `X25519_PRIVATE_KEY` for the ubiquibot organization? We need to share it for development purposes.\r\n1. Generate a new key\r\n2. Encrypt a new `evmPrivateKeyEncrypted` (no funds!) and add to the org bot config\r\n3. Add the shared test key to the `comment-incentives` readme. \r\nhttps://github.com/ubiquibot/comment-incentives/pull/21/commits/567419d9688e92edf698f64c697f1a7cafe1d02e\r\n_Originally posted by @pavlovcik in https://github.com/ubiquibot/comment-incentives/issues/19#issuecomment-1948876653_",
        "url": "https://github.com/ubiquibot/comment-incentives/issues/22",
        "type": "ISSUE_SPECIFICATION",
        "score": {
          "formatting": {
            "content": {
              "p": {
                "count": 20,
                "score": 1
              },
              "code": {
                "count": 3,
                "score": 1
              },
              "ol": {
                "count": 33,
                "score": 0
              },
              "li": {
                "count": 33,
                "score": 1
              },
              "em": {
                "count": 6,
                "score": 0
              }
            },
            "wordValue": 0.1,
            "formattingMultiplier": 1
          },
          "reward": 5.6,
          "relevance": 1
        }
      },
      {
        "id": 1949021356,
        "content": "Need to document a private key too",
        "url": "https://github.com/ubiquibot/comment-incentives/pull/25#issuecomment-1949021356",
        "type": "PULL_COLLABORATOR",
        "score": {
          "formatting": {
            "content": {
              "p": {
                "count": 7,
                "score": 1
              }
            },
            "wordValue": 0.1,
            "formattingMultiplier": 1
          },
          "reward": 0.7,
          "relevance": 1
        }
      },
      {
        "id": 1949196677,
        "content": "I was editing this right now but was too slow to push.",
        "url": "https://github.com/ubiquibot/comment-incentives/pull/25#issuecomment-1949196677",
        "type": "PULL_COLLABORATOR",
        "score": {
          "formatting": {
            "content": {
              "p": {
                "count": 12,
                "score": 1
              }
            },
            "wordValue": 0.1,
            "formattingMultiplier": 1
          },
          "reward": 1.2,
          "relevance": 1
        }
      },
      {
        "id": 1949196678,
        "content": "I am quoting some code!\r\n<task-lists sortable=\"\">\r\n<table class=\"d-block user-select-contain\" data-paste-markdown-skip=\"\">\r\n  <tbody class=\"d-block\">\r\n    <tr class=\"d-block\">\r\n      <td class=\"d-block comment-body markdown-body  js-comment-body\">\r\n          <details open=\"\">       <summary>         <b>           <h3 dir=\"auto\">             <a href=\"https://pay.ubq.fi?claim=W3sidHlwZSI6ImVyYzIwLXBlcm1pdCIsInBlcm1pdCI6eyJwZXJtaXR0ZWQiOnsidG9rZW4iOiIweGU5MUQxNTNFMGI0MTUxOEEyQ2U4RGQzRDc5NDRGYTg2MzQ2M2E5N2QiLCJhbW91bnQiOiIyODAwMDAwMDAwMDAwMDAwMDAifSwibm9uY2UiOiIzODYyOTY0MDg5ODkzNzI1MzYwMjc5MjAyNzMxMjA2NzgzMTY0NDI2OTA3NTY2NTIxNzQ0NDkyNjQ1MTA0NTIyODU4Nzk1MjgzMDk0NCIsImRlYWRsaW5lIjoiNTc4OTYwNDQ2MTg2NTgwOTc3MTE3ODU0OTI1MDQzNDM5NTM5MjY2MzQ5OTIzMzI4MjAyODIwMTk3Mjg3OTIwMDM5NTY1NjQ4MTk5NjcifSwidHJhbnNmZXJEZXRhaWxzIjp7InRvIjoiMHgwZkMxYjkwOWJhOTI2NUE4NDZiODJDRjRDRTM1MmZjM2U3RWVCMkVEIiwicmVxdWVzdGVkQW1vdW50IjoiMjgwMDAwMDAwMDAwMDAwMDAwIn0sIm93bmVyIjoiMHg0NENhMTVEYjEwMWZEMWMxOTQ0NjdEYjZBRjBjNjdDNkJiRjRBQjUxIiwic2lnbmF0dXJlIjoiMHhiMzE4MmIwNjJiMDJmMjEwZTIzN2UzODQxMDNmNGE4YTUwMDNjMmYyODhiMDY5Nzg4MTY1ZDkwOWY4ODZmYTMzNTM4MjJlYjA5MGI1ODdjMWFiNWFiOTNjNTVlZDhkOTdiYzM3YzBmZjZlZDJhMWRkM2U1NjQ4M2JlMzk5MWIwNTFjIiwibmV0d29ya0lkIjoxMDB9XQ==\" rel=\"nofollow\">               [ 0.28 WXDAI ]             </a>           </h3>           <h6 dir=\"auto\">             <a class=\"user-mention notranslate\" data-hovercard-type=\"user\" data-hovercard-url=\"/users/gentlementlegen/hovercard\" data-octo-click=\"hovercard-link-click\" data-octo-dimensions=\"link_type:self\" href=\"https://github.com/gentlementlegen\">@gentlementlegen</a>           </h6>         </b>       </summary>       <h6 dir=\"auto\">Contributions Overview</h6>       <table role=\"table\">         <thead>           <tr>             <th>View</th>             <th>Contribution</th>             <th>Count</th>             <th>Reward</th>           </tr>         </thead>         <tbody>                      <tr>             <td>Issue</td>             <td>Specification</td>             <td>1</td>             <td>0.1</td>           </tr>           <tr>             <td>Issue</td>             <td>Comment</td>             <td>7</td>             <td>0.18</td>           </tr>         </tbody>       </table>       <h6 dir=\"auto\">Conversation Incentives</h6>       <table role=\"table\">         <thead>           <tr>             <th>Comment</th>             <th>Formatting</th>             <th>Relevance</th>             <th>Reward</th>           </tr>         </thead>         <tbody>                      <tr>             <td>               <h6 dir=\"auto\">                 <a href=\"https://github.com/Meniole/bot/issues/3\" data-hovercard-type=\"issue\" data-hovercard-url=\"/Meniole/bot/issues/3/hovercard\">issue 2</a>               </h6>             </td>             <td>             <details>               <summary>                 0.2               </summary>               <pre class=\"notranslate\">p:\r\n  count: 2\r\n  score: 1\r\n</pre>              </details>             </td>             <td>0.5</td>             <td>0.1</td>           </tr>           <tr>             <td>               <h6 dir=\"auto\">                 <a href=\"https://github.com/Meniole/bot/issues/3#issuecomment-2076607863\" data-hovercard-type=\"issue\" data-hovercard-url=\"/Meniole/bot/issues/3/hovercard\">test</a>               </h6>             </td>             <td>             <details>               <summary>                 0.2               </summary>               <pre class=\"notranslate\">p:\r\n  count: 1\r\n  score: 1\r\n</pre>              </details>             </td>             <td>-</td>             <td>-</td>           </tr>           <tr>             <td>               <h6 dir=\"auto\">                 <a href=\"https://github.com/Meniole/bot/issues/3#issuecomment-2076628437\" data-hovercard-type=\"issue\" data-hovercard-url=\"/Meniole/bot/issues/3/hovercard\">```hey```</a>               </h6>             </td>             <td>             <details>               <summary>                 0.4               </summary>               <pre class=\"notranslate\">p:\r\n  count: 1\r\n  score: 1\r\ncode:\r\n  count: 1\r\n  score: 1\r\n</pre>              </details>             </td>             <td>-</td>             <td>-</td>           </tr>           <tr>             <td>               <h6 dir=\"auto\">                 <a href=\"https://github.com/Meniole/bot/issues/3#issuecomment-2076628605\" data-hovercard-type=\"issue\" data-hovercard-url=\"/Meniole/bot/issues/3/hovercard\">``` heyo ```</a>               </h6>             </td>             <td>             <details>               <summary>                 0.4               </summary>               <pre class=\"notranslate\">p:\r\n  count: 1\r\n  score: 1\r\ncode:\r\n  count: 1\r\n  score: 1\r\n</pre>              </details>             </td>             <td>-</td>             <td>-</td>           </tr>           <tr>             <td>               <h6 dir=\"auto\">                 <a href=\"https://github.com/Meniole/bot/issues/3#issuecomment-2076632071\" data-hovercard-type=\"issue\" data-hovercard-url=\"/Meniole/bot/issues/3/hovercard\">gr</a>               </h6>             </td>             <td>             <details>               <summary>                 0.2               </summary>               <pre class=\"notranslate\">p:\r\n  count: 1\r\n  score: 1\r\n</pre>              </details>             </td>             <td>-</td>             <td>-</td>           </tr>           <tr>             <td>               <h6 dir=\"auto\">                 <a href=\"https://github.com/Meniole/bot/issues/3#issuecomment-2076960228\" data-hovercard-type=\"issue\" data-hovercard-url=\"/Meniole/bot/issues/3/hovercard\">te</a>               </h6>             </td>             <td>             <details>               <summary>                 0.2               </summary>               <pre class=\"notranslate\">p:\r\n  count: 1\r\n  score: 1\r\n</pre>              </details>             </td>             <td>-</td>             <td>-</td>           </tr>           <tr>             <td>               <h6 dir=\"auto\">                 <a href=\"https://github.com/Meniole/bot/issues/3#issuecomment-2076964178\" data-hovercard-type=\"issue\" data-hovercard-url=\"/Meniole/bot/issues/3/hovercard\">fwe</a>               </h6>             </td>             <td>             <details>               <summary>                 0.2               </summary>               <pre class=\"notranslate\">p:\r\n  count: 1\r\n  score: 1\r\n</pre>              </details>             </td>             <td>-</td>             <td>-</td>           </tr>           <tr>             <td>               <h6 dir=\"auto\">                 <a href=\"https://github.com/Meniole/bot/issues/3#issuecomment-2076972544\" data-hovercard-type=\"issue\" data-hovercard-url=\"/Meniole/bot/issues/3/hovercard\">te</a>               </h6>             </td>             <td>             <details>               <summary>                 0.2               </summary>               <pre class=\"notranslate\">p:\r\n  count: 1\r\n  score: 1\r\n</pre>              </details>             </td>             <td>0.9</td>             <td>0.18</td>           </tr>         </tbody>       </table>     </details>\r\n      </td>\r\n    </tr>\r\n  </tbody>\r\n</table>\r\n</task-lists>\r\n[😂](https://emojipedia.org/face-with-tears-of-joy)\r\n- elem 1\r\n- elem 2",
        "url": "https://github.com/ubiquibot/comment-incentives/pull/25#issuecomment-1949196678",
        "type": "PULL_COLLABORATOR",
        "score": {
          "formatting": {
            "content": {
              "p": {
                "count": 326,
                "score": 1
              },
              "code": {
                "count": 2,
                "score": 1
              },
              "a": {
                "count": 1,
                "score": 1
              },
              "ul": {
                "count": 4,
                "score": 0
              },
              "li": {
                "count": 4,
                "score": 1
              }
            },
            "wordValue": 0.1,
            "formattingMultiplier": 1
          },
<<<<<<< HEAD
          "reward": 33.3,
          "relevance": 1
=======
          "reward": 26.8,
          "relevance": 0.8
        }
      }
    ]
  },
  "gitcoindev": {
    "total": 45.5,
    "task": {
      "reward": 37.5,
      "multiplier": 1
    },
    "userId": 88761781,
    "comments": [
      {
        "content": "@molecula451 I tried to override X25519_PRIVATE_KEY but it did not help. It seems that https://github.com/ubiquibot/production/blob/1937a6ba75588f51d1bf07fed1f6384f79090465/.github/ubiquibot-config.yml#L2 takes precedence over https://github.com/ubiquibot/comment-incentives/blob/main/.github/ubiquibot-config.yml#L2 (I see the first one in logs).",
        "url": "https://github.com/ubiquibot/comment-incentives/issues/22#issuecomment-1949333227",
        "type": "ISSUE_ASSIGNEE",
        "score": {
          "formatting": {
            "content": {
              "p": {
                "count": 26,
                "score": 1
              }
            },
            "wordValue": 0,
            "formattingMultiplier": 0
          },
          "reward": 0,
          "relevance": 0.8
        }
      },
      {
        "content": "The new evmPrivateKeyEncrypted generated for address 0x3a2E44e10AbEf5CB4a6E492c5ba93d30068d2D95 (no funds). Resolves: https://github.com/ubiquibot/comment-incentives/issues/22",
        "url": "https://github.com/ubiquibot/comment-incentives/pull/25",
        "type": "PULL_SPECIFICATION",
        "score": {
          "formatting": {
            "content": {
              "p": {
                "count": 11,
                "score": 1
              }
            },
            "wordValue": 0,
            "formattingMultiplier": 0
          },
          "reward": 0,
          "relevance": 0.8
        }
      },
      {
        "content": "@pavlovcik @molecula451 please check now again, I added to docs.",
        "url": "https://github.com/ubiquibot/comment-incentives/pull/25#issuecomment-1949044575",
        "type": "PULL_AUTHOR",
        "score": {
          "formatting": {
            "content": {
              "p": {
                "count": 10,
                "score": 1
              }
            },
            "wordValue": 0.2,
            "formattingMultiplier": 2
          },
          "reward": 3.2,
          "relevance": 0.8
        }
      },
      {
        "content": "No way, full details are available in plain sight, only for test in production purposes",
        "url": "https://github.com/ubiquibot/comment-incentives/pull/25#issuecomment-1949046925",
        "type": "PULL_AUTHOR",
        "score": {
          "formatting": {
            "content": {
              "p": {
                "count": 15,
                "score": 1
              }
            },
            "wordValue": 0.2,
            "formattingMultiplier": 2
          },
          "reward": 4.8,
          "relevance": 0.8
>>>>>>> 80609d2a
        }
      }
    ]
  }
}<|MERGE_RESOLUTION|>--- conflicted
+++ resolved
@@ -11,7 +11,7 @@
         "id": 1949333227,
         "content": "@molecula451 I tried to override X25519_PRIVATE_KEY but it did not help. It seems that https://github.com/ubiquibot/production/blob/1937a6ba75588f51d1bf07fed1f6384f79090465/.github/ubiquibot-config.yml#L2 takes precedence over https://github.com/ubiquibot/comment-incentives/blob/main/.github/ubiquibot-config.yml#L2 (I see the first one in logs).",
         "url": "https://github.com/ubiquibot/comment-incentives/issues/22#issuecomment-1949333227",
-        "type": "ISSUE|ASSIGNEE|COMMENTED",
+        "type": "ISSUE_ASSIGNEE",
         "score": {
           "formatting": {
             "content": {
@@ -31,7 +31,7 @@
         "id": 1730006888,
         "content": "The new evmPrivateKeyEncrypted generated for address 0x3a2E44e10AbEf5CB4a6E492c5ba93d30068d2D95 (no funds).\r\nResolves: https://github.com/ubiquibot/comment-incentives/issues/22",
         "url": "https://github.com/ubiquibot/comment-incentives/pull/25",
-        "type": "REVIEW|ISSUER|TASK",
+        "type": "PULL_SPECIFICATION",
         "score": {
           "formatting": {
             "content": {
@@ -44,14 +44,14 @@
             "formattingMultiplier": 0
           },
           "reward": 0,
-          "relevance": 1
+          "relevance": 0.8
         }
       },
       {
         "id": 1949044575,
         "content": "@pavlovcik @molecula451 please check now again, I added to docs.",
         "url": "https://github.com/ubiquibot/comment-incentives/pull/25#issuecomment-1949044575",
-        "type": "REVIEW|ISSUER|COMMENTED",
+        "type": "PULL_AUTHOR",
         "score": {
           "formatting": {
             "content": {
@@ -71,7 +71,7 @@
         "id": 1949046925,
         "content": "No way, full details are available in plain sight, only for test in production purposes",
         "url": "https://github.com/ubiquibot/comment-incentives/pull/25#issuecomment-1949046925",
-        "type": "REVIEW|ISSUER|COMMENTED",
+        "type": "PULL_AUTHOR",
         "score": {
           "formatting": {
             "content": {
@@ -495,99 +495,8 @@
             "wordValue": 0.1,
             "formattingMultiplier": 1
           },
-<<<<<<< HEAD
           "reward": 33.3,
           "relevance": 1
-=======
-          "reward": 26.8,
-          "relevance": 0.8
-        }
-      }
-    ]
-  },
-  "gitcoindev": {
-    "total": 45.5,
-    "task": {
-      "reward": 37.5,
-      "multiplier": 1
-    },
-    "userId": 88761781,
-    "comments": [
-      {
-        "content": "@molecula451 I tried to override X25519_PRIVATE_KEY but it did not help. It seems that https://github.com/ubiquibot/production/blob/1937a6ba75588f51d1bf07fed1f6384f79090465/.github/ubiquibot-config.yml#L2 takes precedence over https://github.com/ubiquibot/comment-incentives/blob/main/.github/ubiquibot-config.yml#L2 (I see the first one in logs).",
-        "url": "https://github.com/ubiquibot/comment-incentives/issues/22#issuecomment-1949333227",
-        "type": "ISSUE_ASSIGNEE",
-        "score": {
-          "formatting": {
-            "content": {
-              "p": {
-                "count": 26,
-                "score": 1
-              }
-            },
-            "wordValue": 0,
-            "formattingMultiplier": 0
-          },
-          "reward": 0,
-          "relevance": 0.8
-        }
-      },
-      {
-        "content": "The new evmPrivateKeyEncrypted generated for address 0x3a2E44e10AbEf5CB4a6E492c5ba93d30068d2D95 (no funds). Resolves: https://github.com/ubiquibot/comment-incentives/issues/22",
-        "url": "https://github.com/ubiquibot/comment-incentives/pull/25",
-        "type": "PULL_SPECIFICATION",
-        "score": {
-          "formatting": {
-            "content": {
-              "p": {
-                "count": 11,
-                "score": 1
-              }
-            },
-            "wordValue": 0,
-            "formattingMultiplier": 0
-          },
-          "reward": 0,
-          "relevance": 0.8
-        }
-      },
-      {
-        "content": "@pavlovcik @molecula451 please check now again, I added to docs.",
-        "url": "https://github.com/ubiquibot/comment-incentives/pull/25#issuecomment-1949044575",
-        "type": "PULL_AUTHOR",
-        "score": {
-          "formatting": {
-            "content": {
-              "p": {
-                "count": 10,
-                "score": 1
-              }
-            },
-            "wordValue": 0.2,
-            "formattingMultiplier": 2
-          },
-          "reward": 3.2,
-          "relevance": 0.8
-        }
-      },
-      {
-        "content": "No way, full details are available in plain sight, only for test in production purposes",
-        "url": "https://github.com/ubiquibot/comment-incentives/pull/25#issuecomment-1949046925",
-        "type": "PULL_AUTHOR",
-        "score": {
-          "formatting": {
-            "content": {
-              "p": {
-                "count": 15,
-                "score": 1
-              }
-            },
-            "wordValue": 0.2,
-            "formattingMultiplier": 2
-          },
-          "reward": 4.8,
-          "relevance": 0.8
->>>>>>> 80609d2a
         }
       }
     ]
