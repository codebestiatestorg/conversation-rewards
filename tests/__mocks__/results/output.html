<<<<<<< HEAD
<details>       <summary>         <b>           <h3>             <a href="undefined" target="_blank" rel="noopener">               [ 749.02 WXDAI ]             </a>           </h3>           <h6>             @gentlementlegen           </h6>         </b>       </summary>       <h6>Contributions Overview</h6>       <table>         <thead>           <tr>             <th>View</th>             <th>Contribution</th>             <th>Count</th>             <th>Reward</th>           </tr>         </thead>         <tbody>                      <tr>             <td>Issue</td>             <td>Task</td>             <td>1</td>             <td>400</td>           </tr>           <tr>             <td>Issue</td>             <td>Specification</td>             <td>1</td>             <td>9.1</td>           </tr>           <tr>             <td>Issue</td>             <td>Comment</td>             <td>9</td>             <td>126.56</td>           </tr>           <tr>             <td>Review</td>             <td>Comment</td>             <td>25</td>             <td>213.36</td>           </tr>         </tbody>       </table>       <h6>Conversation Incentives</h6>       <table>         <thead>           <tr>             <th>Comment</th>             <th>Formatting</th>             <th>Relevance</th>             <th>Reward</th>           </tr>         </thead>         <tbody>                      <tr>             <td>               <h6>                 <a href="https://github.com/ubiquibot/conversation-rewards/issues/5" target="_blank" rel="noopener">In the v1 of the Ubiquibot, when a result gets evaluated, a reca&hellip;</a>               </h6>             </td>             <td>             <details>               <summary>                 9.1               </summary>               <pre>content:&#13;  p:&#13;    count: 74&#13;    score: 1&#13;  a:&#13;    count: 1&#13;    score: 1&#13;  ul:&#13;    count: 16&#13;    score: 0&#13;  li:&#13;    count: 16&#13;    score: 1&#13;wordValue: 0.1&#13;formattingMultiplier: 1&#13;</pre>              </details>             </td>             <td>1</td>             <td>9.1</td>           </tr>           <tr>             <td>               <h6>                 <a href="https://github.com/ubiquibot/conversation-rewards/issues/5#issuecomment-2033404518" target="_blank" rel="noopener">This needs https://github.com/ubiquibot/conversation-rewards/pul&hellip;</a>               </h6>             </td>             <td>             <details>               <summary>                 3.8               </summary>               <pre>content:&#13;  p:&#13;    count: 19&#13;    score: 1&#13;wordValue: 0.2&#13;formattingMultiplier: 1&#13;</pre>              </details>             </td>             <td>0.8</td>             <td>3.04</td>           </tr>           <tr>             <td>               <h6>                 <a href="https://github.com/ubiquibot/conversation-rewards/issues/5#issuecomment-2036174312" target="_blank" rel="noopener">To me 1 is the most straightforward to do for few reasons: - th&hellip;</a>               </h6>             </td>             <td>             <details>               <summary>                 21               </summary>               <pre>content:&#13;  p:&#13;    count: 12&#13;    score: 1&#13;  ul:&#13;    count: 93&#13;    score: 0&#13;  li:&#13;    count: 93&#13;    score: 1&#13;wordValue: 0.2&#13;formattingMultiplier: 1&#13;</pre>              </details>             </td>             <td>0.8</td>             <td>16.8</td>           </tr>           <tr>             <td>               <h6>                 <a href="https://github.com/ubiquibot/conversation-rewards/issues/5#issuecomment-2036367126" target="_blank" rel="noopener">I think each plugin should output JSON not html as it is not rel&hellip;</a>               </h6>             </td>             <td>             <details>               <summary>                 21.8               </summary>               <pre>content:&#13;  p:&#13;    count: 106&#13;    score: 1&#13;  code:&#13;    count: 3&#13;    score: 1&#13;wordValue: 0.2&#13;formattingMultiplier: 1&#13;</pre>              </details>             </td>             <td>0.8</td>             <td>17.44</td>           </tr>           <tr>             <td>               <h6>                 <a href="https://github.com/ubiquibot/conversation-rewards/issues/5#issuecomment-2036385985" target="_blank" rel="noopener">If you want to manipulate and convey data, HTML really is not ma&hellip;</a>               </h6>             </td>             <td>             <details>               <summary>                 27.2               </summary>               <pre>content:&#13;  p:&#13;    count: 135&#13;    score: 1&#13;  a:&#13;    count: 1&#13;    score: 1&#13;wordValue: 0.2&#13;formattingMultiplier: 1&#13;</pre>              </details>             </td>             <td>0.8</td>             <td>21.76</td>           </tr>           <tr>             <td>               <h6>                 <a href="https://github.com/ubiquibot/conversation-rewards/issues/5#issuecomment-2036411811" target="_blank" rel="noopener">But then how do we consider the formatting of that output? Prac&hellip;</a>               </h6>             </td>             <td>             <details>               <summary>                 31.4               </summary>               <pre>content:&#13;  p:&#13;    count: 157&#13;    score: 1&#13;wordValue: 0.2&#13;formattingMultiplier: 1&#13;</pre>              </details>             </td>             <td>0.8</td>             <td>25.12</td>           </tr>           <tr>             <td>               <h6>                 <a href="https://github.com/ubiquibot/conversation-rewards/issues/5#issuecomment-2036458775" target="_blank" rel="noopener">This can work, but we skyrocket coupling and to me defeat purpos&hellip;</a>               </h6>             </td>             <td>             <details>               <summary>                 10.8               </summary>               <pre>content:&#13;  p:&#13;    count: 54&#13;    score: 1&#13;wordValue: 0.2&#13;formattingMultiplier: 1&#13;</pre>              </details>             </td>             <td>0.8</td>             <td>8.64</td>           </tr>           <tr>             <td>               <h6>                 <a href="https://github.com/ubiquibot/conversation-rewards/issues/5#issuecomment-2036535332" target="_blank" rel="noopener">@pavlovcik To mitigate that that's why inside the comment reward&hellip;</a>               </h6>             </td>             <td>             <details>               <summary>                 17               </summary>               <pre>content:&#13;  p:&#13;    count: 84&#13;    score: 1&#13;  code:&#13;    count: 1&#13;    score: 1&#13;wordValue: 0.2&#13;formattingMultiplier: 1&#13;</pre>              </details>             </td>             <td>0.8</td>             <td>13.6</td>           </tr>           <tr>             <td>               <h6>                 <a href="https://github.com/ubiquibot/conversation-rewards/issues/5#issuecomment-2051094255" target="_blank" rel="noopener">I realized that to carry this task properly we need to handle fl&hellip;</a>               </h6>             </td>             <td>             <details>               <summary>                 13               </summary>               <pre>content:&#13;  p:&#13;    count: 59&#13;    score: 1&#13;  code:&#13;    count: 6&#13;    score: 1&#13;wordValue: 0.2&#13;formattingMultiplier: 1&#13;</pre>              </details>             </td>             <td>0.8</td>             <td>10.4</td>           </tr>           <tr>             <td>               <h6>                 <a href="https://github.com/ubiquibot/conversation-rewards/issues/5#issuecomment-2054424028" target="_blank" rel="noopener">Agreed, I think currently there are 3 possible things to annotat&hellip;</a>               </h6>             </td>             <td>             <details>               <summary>                 12.2               </summary>               <pre>content:&#13;  p:&#13;    count: 14&#13;    score: 1&#13;  ul:&#13;    count: 40&#13;    score: 0&#13;  li:&#13;    count: 40&#13;    score: 1&#13;  code:&#13;    count: 7&#13;    score: 1&#13;wordValue: 0.2&#13;formattingMultiplier: 1&#13;</pre>              </details>             </td>             <td>0.8</td>             <td>9.76</td>           </tr>           <tr>             <td>               <h6>                 <a href="https://github.com/ubiquibot/conversation-rewards/pull/12" target="_blank" rel="noopener">Resolves #5  Depends on #8  Reviews looks gigantic but it's on&hellip;</a>               </h6>             </td>             <td>             <details>               <summary>                 0               </summary>               <pre>content:&#13;  p:&#13;    count: 19&#13;    score: 1&#13;  ul:&#13;    count: 18&#13;    score: 0&#13;  li:&#13;    count: 18&#13;    score: 1&#13;wordValue: 0&#13;formattingMultiplier: 0&#13;</pre>              </details>             </td>             <td>0.7</td>             <td>-</td>           </tr>           <tr>             <td>               <h6>                 <a href="https://github.com/ubiquibot/conversation-rewards/pull/12#discussion_r1570010044" target="_blank" rel="noopener">I think in this case it makes sense because this function will r&hellip;</a>               </h6>             </td>             <td>             <details>               <summary>                 26               </summary>               <pre>content:&#13;  p:&#13;    count: 61&#13;    score: 1&#13;  code:&#13;    count: 4&#13;    score: 1&#13;wordValue: 0.2&#13;formattingMultiplier: 2&#13;</pre>              </details>             </td>             <td>0.7</td>             <td>18.2</td>           </tr>           <tr>             <td>               <h6>                 <a href="https://github.com/ubiquibot/conversation-rewards/pull/12#discussion_r1570011467" target="_blank" rel="noopener">It is supposed to represent a comment. Would you prefer a descri&hellip;</a>               </h6>             </td>             <td>             <details>               <summary>                 6.8               </summary>               <pre>content:&#13;  p:&#13;    count: 16&#13;    score: 1&#13;  code:&#13;    count: 1&#13;    score: 1&#13;wordValue: 0.2&#13;formattingMultiplier: 2&#13;</pre>              </details>             </td>             <td>0.7</td>             <td>4.76</td>           </tr>           <tr>             <td>               <h6>                 <a href="https://github.com/ubiquibot/conversation-rewards/pull/12#discussion_r1570014142" target="_blank" rel="noopener">True, just picked this up from the previous codebase. https://rp&hellip;</a>               </h6>             </td>             <td>             <details>               <summary>                 6.4               </summary>               <pre>content:&#13;  p:&#13;    count: 16&#13;    score: 1&#13;wordValue: 0.2&#13;formattingMultiplier: 2&#13;</pre>              </details>             </td>             <td>0.7</td>             <td>4.48</td>           </tr>           <tr>             <td>               <h6>                 <a href="https://github.com/ubiquibot/conversation-rewards/pull/12#discussion_r1570187141" target="_blank" rel="noopener">Seems convoluted to me and I don't know what problem that solved&hellip;</a>               </h6>             </td>             <td>             <details>               <summary>                 16.4               </summary>               <pre>content:&#13;  p:&#13;    count: 39&#13;    score: 1&#13;  code:&#13;    count: 2&#13;    score: 1&#13;wordValue: 0.2&#13;formattingMultiplier: 2&#13;</pre>              </details>             </td>             <td>0.7</td>             <td>11.48</td>           </tr>           <tr>             <td>               <h6>                 <a href="https://github.com/ubiquibot/conversation-rewards/pull/12#discussion_r1570188450" target="_blank" rel="noopener">Changed &#96;COMMENT&#96; to &#96;COMMENTED&#96;, added jsdoc de&hellip;</a>               </h6>             </td>             <td>             <details>               <summary>                 5.2               </summary>               <pre>content:&#13;  p:&#13;    count: 11&#13;    score: 1&#13;  code:&#13;    count: 2&#13;    score: 1&#13;wordValue: 0.2&#13;formattingMultiplier: 2&#13;</pre>              </details>             </td>             <td>0.7</td>             <td>3.64</td>           </tr>           <tr>             <td>               <h6>                 <a href="https://github.com/ubiquibot/conversation-rewards/pull/12#discussion_r1573413974" target="_blank" rel="noopener">Simply makes the docs linking the code within the comment, for c&hellip;</a>               </h6>             </td>             <td>             <details>               <summary>                 12.8               </summary>               <pre>content:&#13;  p:&#13;    count: 32&#13;    score: 1&#13;wordValue: 0.2&#13;formattingMultiplier: 2&#13;</pre>              </details>             </td>             <td>0.7</td>             <td>8.96</td>           </tr>           <tr>             <td>               <h6>                 <a href="https://github.com/ubiquibot/conversation-rewards/pull/12#discussion_r1573416633" target="_blank" rel="noopener">In the case of a string it would coerce the value and you would &hellip;</a>               </h6>             </td>             <td>             <details>               <summary>                 10               </summary>               <pre>content:&#13;  p:&#13;    count: 25&#13;    score: 1&#13;wordValue: 0.2&#13;formattingMultiplier: 2&#13;</pre>              </details>             </td>             <td>0.7</td>             <td>7</td>           </tr>           <tr>             <td>               <h6>                 <a href="https://github.com/ubiquibot/conversation-rewards/pull/12#discussion_r1573420718" target="_blank" rel="noopener">&#96;observe&#96; would help to chose what we want to include an&hellip;</a>               </h6>             </td>             <td>             <details>               <summary>                 17.2               </summary>               <pre>content:&#13;  p:&#13;    count: 41&#13;    score: 1&#13;  code:&#13;    count: 1&#13;    score: 1&#13;  a:&#13;    count: 1&#13;    score: 1&#13;wordValue: 0.2&#13;formattingMultiplier: 2&#13;</pre>              </details>             </td>             <td>0.7</td>             <td>12.04</td>           </tr>           <tr>             <td>               <h6>                 <a href="https://github.com/ubiquibot/conversation-rewards/pull/12#discussion_r1573731420" target="_blank" rel="noopener">Not very useful indeed. I am working on the tests on a separate &hellip;</a>               </h6>             </td>             <td>             <details>               <summary>                 11.2               </summary>               <pre>content:&#13;  p:&#13;    count: 28&#13;    score: 1&#13;wordValue: 0.2&#13;formattingMultiplier: 2&#13;</pre>              </details>             </td>             <td>0.7</td>             <td>7.84</td>           </tr>           <tr>             <td>               <h6>                 <a href="https://github.com/ubiquibot/conversation-rewards/pull/12#discussion_r1573731649" target="_blank" rel="noopener">See https://github.com/ubiquibot/conversation-rewards/pull/14 fo&hellip;</a>               </h6>             </td>             <td>             <details>               <summary>                 3.6               </summary>               <pre>content:&#13;  p:&#13;    count: 9&#13;    score: 1&#13;wordValue: 0.2&#13;formattingMultiplier: 2&#13;</pre>              </details>             </td>             <td>0.7</td>             <td>2.52</td>           </tr>           <tr>             <td>               <h6>                 <a href="https://github.com/ubiquibot/conversation-rewards/pull/12#discussion_r1573733603" target="_blank" rel="noopener">Good point, also symbol should not be DAI but ETH isn't it? &#9&hellip;</a>               </h6>             </td>             <td>             <details>               <summary>                 15.2               </summary>               <pre>content:&#13;  p:&#13;    count: 37&#13;    score: 1&#13;  code:&#13;    count: 1&#13;    score: 1&#13;wordValue: 0.2&#13;formattingMultiplier: 2&#13;</pre>              </details>             </td>             <td>0.7</td>             <td>10.64</td>           </tr>           <tr>             <td>               <h6>                 <a href="https://github.com/ubiquibot/conversation-rewards/pull/12#discussion_r1573737049" target="_blank" rel="noopener">Had changed it everywhere else but here, now it should be fine</a>               </h6>             </td>             <td>             <details>               <summary>                 4.8               </summary>               <pre>content:&#13;  p:&#13;    count: 12&#13;    score: 1&#13;wordValue: 0.2&#13;formattingMultiplier: 2&#13;</pre>              </details>             </td>             <td>0.7</td>             <td>3.36</td>           </tr>           <tr>             <td>               <h6>                 <a href="https://github.com/ubiquibot/conversation-rewards/pull/12#discussion_r1574114225" target="_blank" rel="noopener">This matches any whitespace character (spaces, tabs, line breaks&hellip;</a>               </h6>             </td>             <td>             <details>               <summary>                 13.2               </summary>               <pre>content:&#13;  p:&#13;    count: 33&#13;    score: 1&#13;wordValue: 0.2&#13;formattingMultiplier: 2&#13;</pre>              </details>             </td>             <td>0.7</td>             <td>9.24</td>           </tr>           <tr>             <td>               <h6>                 <a href="https://github.com/ubiquibot/conversation-rewards/pull/12#discussion_r1574622869" target="_blank" rel="noopener">By definition &#96;dump&#96; was just outputting results to stdo&hellip;</a>               </h6>             </td>             <td>             <details>               <summary>                 27.6               </summary>               <pre>content:&#13;  p:&#13;    count: 68&#13;    score: 1&#13;  code:&#13;    count: 1&#13;    score: 1&#13;wordValue: 0.2&#13;formattingMultiplier: 2&#13;</pre>              </details>             </td>             <td>0.7</td>             <td>19.32</td>           </tr>           <tr>             <td>               <h6>                 <a href="https://github.com/ubiquibot/conversation-rewards/pull/12#discussion_r1574702577" target="_blank" rel="noopener">Un-nested them one level. I think that the &#96;buildXrow&#96; s&hellip;</a>               </h6>             </td>             <td>             <details>               <summary>                 10               </summary>               <pre>content:&#13;  p:&#13;    count: 24&#13;    score: 1&#13;  code:&#13;    count: 1&#13;    score: 1&#13;wordValue: 0.2&#13;formattingMultiplier: 2&#13;</pre>              </details>             </td>             <td>0.7</td>             <td>7</td>           </tr>           <tr>             <td>               <h6>                 <a href="https://github.com/ubiquibot/conversation-rewards/pull/12#discussion_r1574724902" target="_blank" rel="noopener">I assumed BigInt only handles integers, and we manipulate a lot &hellip;</a>               </h6>             </td>             <td>             <details>               <summary>                 9.6               </summary>               <pre>content:&#13;  p:&#13;    count: 24&#13;    score: 1&#13;wordValue: 0.2&#13;formattingMultiplier: 2&#13;</pre>              </details>             </td>             <td>0.7</td>             <td>6.72</td>           </tr>           <tr>             <td>               <h6>                 <a href="https://github.com/ubiquibot/conversation-rewards/pull/12#discussion_r1574767984" target="_blank" rel="noopener">There is one permit generated per participating user, last run: &hellip;</a>               </h6>             </td>             <td>             <details>               <summary>                 4.4               </summary>               <pre>content:&#13;  p:&#13;    count: 11&#13;    score: 1&#13;wordValue: 0.2&#13;formattingMultiplier: 2&#13;</pre>              </details>             </td>             <td>0.7</td>             <td>3.08</td>           </tr>           <tr>             <td>               <h6>                 <a href="https://github.com/ubiquibot/conversation-rewards/pull/12#discussion_r1575659438" target="_blank" rel="noopener">I made it according to the previous version: - Issue Specificat&hellip;</a>               </h6>             </td>             <td>             <details>               <summary>                 12.8               </summary>               <pre>content:&#13;  p:&#13;    count: 8&#13;    score: 1&#13;  ul:&#13;    count: 24&#13;    score: 0&#13;  li:&#13;    count: 24&#13;    score: 1&#13;wordValue: 0.2&#13;formattingMultiplier: 2&#13;</pre>              </details>             </td>             <td>0.7</td>             <td>8.96</td>           </tr>           <tr>             <td>               <h6>                 <a href="https://github.com/ubiquibot/conversation-rewards/pull/12#discussion_r1575675704" target="_blank" rel="noopener">Wouldn't that lead to precision loss in JS and after the divisio&hellip;</a>               </h6>             </td>             <td>             <details>               <summary>                 11.2               </summary>               <pre>content:&#13;  p:&#13;    count: 27&#13;    score: 1&#13;  code:&#13;    count: 1&#13;    score: 1&#13;wordValue: 0.2&#13;formattingMultiplier: 2&#13;</pre>              </details>             </td>             <td>0.7</td>             <td>7.84</td>           </tr>           <tr>             <td>               <h6>                 <a href="https://github.com/ubiquibot/conversation-rewards/pull/12#discussion_r1576567583" target="_blank" rel="noopener">That is correct. I understand now why you're confused: The valu&hellip;</a>               </h6>             </td>             <td>             <details>               <summary>                 28               </summary>               <pre>content:&#13;  p:&#13;    count: 60&#13;    score: 1&#13;  code:&#13;    count: 10&#13;    score: 1&#13;wordValue: 0.2&#13;formattingMultiplier: 2&#13;</pre>              </details>             </td>             <td>0.7</td>             <td>19.6</td>           </tr>           <tr>             <td>               <h6>                 <a href="https://github.com/ubiquibot/conversation-rewards/pull/12#discussion_r1577477616" target="_blank" rel="noopener">I don't think is it relevant in this scenario because we are not&hellip;</a>               </h6>             </td>             <td>             <details>               <summary>                 18.8               </summary>               <pre>content:&#13;  p:&#13;    count: 47&#13;    score: 1&#13;wordValue: 0.2&#13;formattingMultiplier: 2&#13;</pre>              </details>             </td>             <td>0.7</td>             <td>13.16</td>           </tr>           <tr>             <td>               <h6>                 <a href="https://github.com/ubiquibot/conversation-rewards/pull/12#discussion_r1578162024" target="_blank" rel="noopener">@whilefoo you are correct, these were wrongly used. I corrected &hellip;</a>               </h6>             </td>             <td>             <details>               <summary>                 19.6               </summary>               <pre>content:&#13;  p:&#13;    count: 44&#13;    score: 1&#13;  code:&#13;    count: 5&#13;    score: 1&#13;wordValue: 0.2&#13;formattingMultiplier: 2&#13;</pre>              </details>             </td>             <td>0.7</td>             <td>13.72</td>           </tr>           <tr>             <td>               <h6>                 <a href="https://github.com/ubiquibot/conversation-rewards/pull/12#issuecomment-2056635516" target="_blank" rel="noopener">Example of successful comment posting with results: https://git&hellip;</a>               </h6>             </td>             <td>             <details>               <summary>                 3.2               </summary>               <pre>content:&#13;  p:&#13;    count: 8&#13;    score: 1&#13;wordValue: 0.2&#13;formattingMultiplier: 2&#13;</pre>              </details>             </td>             <td>0.7</td>             <td>2.24</td>           </tr>           <tr>             <td>               <h6>                 <a href="https://github.com/ubiquibot/conversation-rewards/pull/12#issuecomment-2063348339" target="_blank" rel="noopener">@0x4007 I believe that if I had all the tests in this PR it will&hellip;</a>               </h6>             </td>             <td>             <details>               <summary>                 10.8               </summary>               <pre>content:&#13;  p:&#13;    count: 27&#13;    score: 1&#13;wordValue: 0.2&#13;formattingMultiplier: 2&#13;</pre>              </details>             </td>             <td>0.7</td>             <td>7.56</td>           </tr>         </tbody>       </table>     </details><details>       <summary>         <b>           <h3>             <a href="https://pay.ubq.fi?claim=W3sidHlwZSI6ImVyYzIwLXBlcm1pdCIsInBlcm1pdCI6eyJwZXJtaXR0ZWQiOnsidG9rZW4iOiIweGU5MUQxNTNFMGI0MTUxOEEyQ2U4RGQzRDc5NDRGYTg2MzQ2M2E5N2QiLCJhbW91bnQiOiIxMjM2MzAwMDAwMDAwMDAwMDAwMDAifSwibm9uY2UiOiI3OTA5MzY2MjM5MjEzMDI0NDg0MjgwNDYyNTM3ODI0NzAzOTY3ODgwOTMxMTc3NjU5NjYzODA3ODIyNDE4Nzg1NTIwNDc1OTI0MjM0OCIsImRlYWRsaW5lIjoiNTc4OTYwNDQ2MTg2NTgwOTc3MTE3ODU0OTI1MDQzNDM5NTM5MjY2MzQ5OTIzMzI4MjAyODIwMTk3Mjg3OTIwMDM5NTY1NjQ4MTk5NjcifSwidHJhbnNmZXJEZXRhaWxzIjp7InRvIjoiMHg0RDA3MDRmNDAwRDU3QmE5M2VFYTg4NzY1QzNGY0RCRDgyNmRDRmM0IiwicmVxdWVzdGVkQW1vdW50IjoiMTIzNjMwMDAwMDAwMDAwMDAwMDAwIn0sIm93bmVyIjoiMHhkOTUzMEYzZmJCRWExMWJlRDAxREMwOUU3OTMxOGYyZjIwMjIzNzE2Iiwic2lnbmF0dXJlIjoiMHgxOGQ2NzZhMzUwYTA3ZDg5ZDk5NWIxMTFlYWYzMjQwNWRiMWQ5OWVjYmMzYWM4NjJhODgzNGNmNWE1OTFiMjRhM2I3MjZmMDkyZDBhNjJmZTg0OWVkYjMzNWUxYjcwNmZlMDU5ZGRlNDAyNGYyNjAzMWI1Yzc0ZjFmMzdmYjdlNjFjIiwibmV0d29ya0lkIjoxMDB9XQ==" target="_blank" rel="noopener">               [ 123.63 WXDAI ]             </a>           </h3>           <h6>             @0x4007           </h6>         </b>       </summary>       <h6>Contributions Overview</h6>       <table>         <thead>           <tr>             <th>View</th>             <th>Contribution</th>             <th>Count</th>             <th>Reward</th>           </tr>         </thead>         <tbody>                      <tr>             <td>Issue</td>             <td>Comment</td>             <td>9</td>             <td>86.32</td>           </tr>           <tr>             <td>Review</td>             <td>Comment</td>             <td>23</td>             <td>37.31</td>           </tr>         </tbody>       </table>       <h6>Conversation Incentives</h6>       <table>         <thead>           <tr>             <th>Comment</th>             <th>Formatting</th>             <th>Relevance</th>             <th>Reward</th>           </tr>         </thead>         <tbody>                      <tr>             <td>               <h6>                 <a href="https://github.com/ubiquibot/conversation-rewards/issues/5#issuecomment-2030164289" target="_blank" rel="noopener">@whilefoo rfc on how we can deal with comment outputs. Perhaps w&hellip;</a>               </h6>             </td>             <td>             <details>               <summary>                 5.3               </summary>               <pre>content:&#13;  p:&#13;    count: 34&#13;    score: 1&#13;  pre:&#13;    count: 19&#13;    score: 0&#13;  code:&#13;    count: 19&#13;    score: 1&#13;wordValue: 0.1&#13;formattingMultiplier: 1&#13;</pre>              </details>             </td>             <td>0.8</td>             <td>4.24</td>           </tr>           <tr>             <td>               <h6>                 <a href="https://github.com/ubiquibot/conversation-rewards/issues/5#issuecomment-2033488255" target="_blank" rel="noopener">I think you should fork from and overtake that second pull due t&hellip;</a>               </h6>             </td>             <td>             <details>               <summary>                 1.7               </summary>               <pre>content:&#13;  p:&#13;    count: 17&#13;    score: 1&#13;wordValue: 0.1&#13;formattingMultiplier: 1&#13;</pre>              </details>             </td>             <td>0.8</td>             <td>1.36</td>           </tr>           <tr>             <td>               <h6>                 <a href="https://github.com/ubiquibot/conversation-rewards/issues/5#issuecomment-2036355445" target="_blank" rel="noopener">I think the most pure architecture would be that plugins can NOT&hellip;</a>               </h6>             </td>             <td>             <details>               <summary>                 28.3               </summary>               <pre>content:&#13;  p:&#13;    count: 107&#13;    score: 1&#13;  ul:&#13;    count: 174&#13;    score: 0&#13;  li:&#13;    count: 174&#13;    score: 1&#13;  code:&#13;    count: 2&#13;    score: 1&#13;wordValue: 0.1&#13;formattingMultiplier: 1&#13;</pre>              </details>             </td>             <td>0.8</td>             <td>22.64</td>           </tr>           <tr>             <td>               <h6>                 <a href="https://github.com/ubiquibot/conversation-rewards/issues/5#issuecomment-2036370459" target="_blank" rel="noopener">I know JSON makes things more complicated than it needs to be wi&hellip;</a>               </h6>             </td>             <td>             <details>               <summary>                 15.5               </summary>               <pre>content:&#13;  p:&#13;    count: 151&#13;    score: 1&#13;  code:&#13;    count: 4&#13;    score: 1&#13;wordValue: 0.1&#13;formattingMultiplier: 1&#13;</pre>              </details>             </td>             <td>0.8</td>             <td>12.4</td>           </tr>           <tr>             <td>               <h6>                 <a href="https://github.com/ubiquibot/conversation-rewards/issues/5#issuecomment-2036393020" target="_blank" rel="noopener">Going back to my "plugin-side-rendering" mention, the data manip&hellip;</a>               </h6>             </td>             <td>             <details>               <summary>                 13.6               </summary>               <pre>content:&#13;  p:&#13;    count: 106&#13;    score: 1&#13;  code:&#13;    count: 30&#13;    score: 1&#13;  pre:&#13;    count: 26&#13;    score: 0&#13;wordValue: 0.1&#13;formattingMultiplier: 1&#13;</pre>              </details>             </td>             <td>0.8</td>             <td>10.88</td>           </tr>           <tr>             <td>               <h6>                 <a href="https://github.com/ubiquibot/conversation-rewards/issues/5#issuecomment-2036433646" target="_blank" rel="noopener">The proposed &#96;comment&#96; output is intended for ease of co&hellip;</a>               </h6>             </td>             <td>             <details>               <summary>                 21.6               </summary>               <pre>content:&#13;  p:&#13;    count: 190&#13;    score: 1&#13;  code:&#13;    count: 22&#13;    score: 1&#13;  a:&#13;    count: 3&#13;    score: 1&#13;  h3:&#13;    count: 1&#13;    score: 1&#13;  pre:&#13;    count: 17&#13;    score: 0&#13;wordValue: 0.1&#13;formattingMultiplier: 1&#13;</pre>              </details>             </td>             <td>0.8</td>             <td>17.28</td>           </tr>           <tr>             <td>               <h6>                 <a href="https://github.com/ubiquibot/conversation-rewards/issues/5#issuecomment-2036516869" target="_blank" rel="noopener">I understand your concern and I would need to put more thought i&hellip;</a>               </h6>             </td>             <td>             <details>               <summary>                 9.6               </summary>               <pre>content:&#13;  p:&#13;    count: 59&#13;    score: 1&#13;  code:&#13;    count: 1&#13;    score: 1&#13;  ol:&#13;    count: 36&#13;    score: 0&#13;  li:&#13;    count: 36&#13;    score: 1&#13;wordValue: 0.1&#13;formattingMultiplier: 1&#13;</pre>              </details>             </td>             <td>0.8</td>             <td>7.68</td>           </tr>           <tr>             <td>               <h6>                 <a href="https://github.com/ubiquibot/conversation-rewards/issues/5#issuecomment-2053332029" target="_blank" rel="noopener">I see, so you're suggesting that we must annotate each comment a&hellip;</a>               </h6>             </td>             <td>             <details>               <summary>                 9.4               </summary>               <pre>content:&#13;  p:&#13;    count: 28&#13;    score: 1&#13;  ol:&#13;    count: 66&#13;    score: 0&#13;  li:&#13;    count: 66&#13;    score: 1&#13;wordValue: 0.1&#13;formattingMultiplier: 1&#13;</pre>              </details>             </td>             <td>0.8</td>             <td>7.52</td>           </tr>           <tr>             <td>               <h6>                 <a href="https://github.com/ubiquibot/conversation-rewards/issues/5#issuecomment-2055783331" target="_blank" rel="noopener">Consider calling it "contributor" and "collaborator" as that is &hellip;</a>               </h6>             </td>             <td>             <details>               <summary>                 2.9               </summary>               <pre>content:&#13;  p:&#13;    count: 29&#13;    score: 1&#13;wordValue: 0.1&#13;formattingMultiplier: 1&#13;</pre>              </details>             </td>             <td>0.8</td>             <td>2.32</td>           </tr>           <tr>             <td>               <h6>                 <a href="https://github.com/ubiquibot/conversation-rewards/pull/12#pullrequestreview-2007841578" target="_blank" rel="noopener">Nice code quality per usual</a>               </h6>             </td>             <td>             <details>               <summary>                 0.5               </summary>               <pre>content:&#13;  p:&#13;    count: 5&#13;    score: 1&#13;wordValue: 0.1&#13;formattingMultiplier: 1&#13;</pre>              </details>             </td>             <td>0.7</td>             <td>0.35</td>           </tr>           <tr>             <td>               <h6>                 <a href="https://github.com/ubiquibot/conversation-rewards/pull/12#discussion_r1569964797" target="_blank" rel="noopener">"Comment" implication isn't clear to me</a>               </h6>             </td>             <td>             <details>               <summary>                 0.6               </summary>               <pre>content:&#13;  p:&#13;    count: 6&#13;    score: 1&#13;wordValue: 0.1&#13;formattingMultiplier: 1&#13;</pre>              </details>             </td>             <td>0.7</td>             <td>0.42</td>           </tr>           <tr>             <td>               <h6>                 <a href="https://github.com/ubiquibot/conversation-rewards/pull/12#discussion_r1569970517" target="_blank" rel="noopener">I've always been anti empty string for variable declarations. It&hellip;</a>               </h6>             </td>             <td>             <details>               <summary>                 4.7               </summary>               <pre>content:&#13;  p:&#13;    count: 47&#13;    score: 1&#13;wordValue: 0.1&#13;formattingMultiplier: 1&#13;</pre>              </details>             </td>             <td>0.7</td>             <td>3.29</td>           </tr>           <tr>             <td>               <h6>                 <a href="https://github.com/ubiquibot/conversation-rewards/pull/12#discussion_r1569971792" target="_blank" rel="noopener">Our RPCs don't work anymore</a>               </h6>             </td>             <td>             <details>               <summary>                 0.5               </summary>               <pre>content:&#13;  p:&#13;    count: 5&#13;    score: 1&#13;wordValue: 0.1&#13;formattingMultiplier: 1&#13;</pre>              </details>             </td>             <td>0.7</td>             <td>0.35</td>           </tr>           <tr>             <td>               <h6>                 <a href="https://github.com/ubiquibot/conversation-rewards/pull/12#discussion_r1570133378" target="_blank" rel="noopener">Yes consider changing them to verbs  &#96;ISSUER&#96; &#96;COMME&hellip;</a>               </h6>             </td>             <td>             <details>               <summary>                 2.9               </summary>               <pre>content:&#13;  p:&#13;    count: 27&#13;    score: 1&#13;  code:&#13;    count: 2&#13;    score: 1&#13;wordValue: 0.1&#13;formattingMultiplier: 1&#13;</pre>              </details>             </td>             <td>0.7</td>             <td>2.03</td>           </tr>           <tr>             <td>               <h6>                 <a href="https://github.com/ubiquibot/conversation-rewards/pull/12#discussion_r1570159594" target="_blank" rel="noopener">&#96;[].join("");&#96; yields an empty string as well if there's&hellip;</a>               </h6>             </td>             <td>             <details>               <summary>                 1.4               </summary>               <pre>content:&#13;  p:&#13;    count: 13&#13;    score: 1&#13;  code:&#13;    count: 1&#13;    score: 1&#13;wordValue: 0.1&#13;formattingMultiplier: 1&#13;</pre>              </details>             </td>             <td>0.7</td>             <td>0.98</td>           </tr>           <tr>             <td>               <h6>                 <a href="https://github.com/ubiquibot/conversation-rewards/pull/12#discussion_r1570588757" target="_blank" rel="noopener">Perhaps it will make the config more expressive if you add other&hellip;</a>               </h6>             </td>             <td>             <details>               <summary>                 2.9               </summary>               <pre>content:&#13;  p:&#13;    count: 15&#13;    score: 1&#13;  pre:&#13;    count: 14&#13;    score: 0&#13;  code:&#13;    count: 14&#13;    score: 1&#13;wordValue: 0.1&#13;formattingMultiplier: 1&#13;</pre>              </details>             </td>             <td>0.7</td>             <td>2.03</td>           </tr>           <tr>             <td>               <h6>                 <a href="https://github.com/ubiquibot/conversation-rewards/pull/12#discussion_r1570589892" target="_blank" rel="noopener">What is this @link syntax</a>               </h6>             </td>             <td>             <details>               <summary>                 0.5               </summary>               <pre>content:&#13;  p:&#13;    count: 5&#13;    score: 1&#13;wordValue: 0.1&#13;formattingMultiplier: 1&#13;</pre>              </details>             </td>             <td>0.7</td>             <td>0.35</td>           </tr>           <tr>             <td>               <h6>                 <a href="https://github.com/ubiquibot/conversation-rewards/pull/12#discussion_r1570591425" target="_blank" rel="noopener">Just noticed the bit wise operators 1337 code</a>               </h6>             </td>             <td>             <details>               <summary>                 0.8               </summary>               <pre>content:&#13;  p:&#13;    count: 8&#13;    score: 1&#13;wordValue: 0.1&#13;formattingMultiplier: 1&#13;</pre>              </details>             </td>             <td>0.7</td>             <td>0.56</td>           </tr>           <tr>             <td>               <h6>                 <a href="https://github.com/ubiquibot/conversation-rewards/pull/12#discussion_r1570596007" target="_blank" rel="noopener">It might seem convoluted but I think that it condenses the logic&hellip;</a>               </h6>             </td>             <td>             <details>               <summary>                 7.3               </summary>               <pre>content:&#13;  p:&#13;    count: 58&#13;    score: 1&#13;  code:&#13;    count: 15&#13;    score: 1&#13;  pre:&#13;    count: 13&#13;    score: 0&#13;wordValue: 0.1&#13;formattingMultiplier: 1&#13;</pre>              </details>             </td>             <td>0.7</td>             <td>5.11</td>           </tr>           <tr>             <td>               <h6>                 <a href="https://github.com/ubiquibot/conversation-rewards/pull/12#discussion_r1573720820" target="_blank" rel="noopener">I am aware of its purpose. I am proposing to make the config mor&hellip;</a>               </h6>             </td>             <td>             <details>               <summary>                 2.3               </summary>               <pre>content:&#13;  p:&#13;    count: 23&#13;    score: 1&#13;wordValue: 0.1&#13;formattingMultiplier: 1&#13;</pre>              </details>             </td>             <td>0.7</td>             <td>1.61</td>           </tr>           <tr>             <td>               <h6>                 <a href="https://github.com/ubiquibot/conversation-rewards/pull/12#discussion_r1573722731" target="_blank" rel="noopener">Will you use array syntax?</a>               </h6>             </td>             <td>             <details>               <summary>                 0.5               </summary>               <pre>content:&#13;  p:&#13;    count: 5&#13;    score: 1&#13;wordValue: 0.1&#13;formattingMultiplier: 1&#13;</pre>              </details>             </td>             <td>0.7</td>             <td>0.35</td>           </tr>           <tr>             <td>               <h6>                 <a href="https://github.com/ubiquibot/conversation-rewards/pull/12#discussion_r1573723262" target="_blank" rel="noopener">This regex appears to convert repeating spaces i.e. &#96;"   "&#&hellip;</a>               </h6>             </td>             <td>             <details>               <summary>                 2.6               </summary>               <pre>content:&#13;  p:&#13;    count: 22&#13;    score: 1&#13;  code:&#13;    count: 4&#13;    score: 1&#13;wordValue: 0.1&#13;formattingMultiplier: 1&#13;</pre>              </details>             </td>             <td>0.7</td>             <td>1.82</td>           </tr>           <tr>             <td>               <h6>                 <a href="https://github.com/ubiquibot/conversation-rewards/pull/12#discussion_r1573723774" target="_blank" rel="noopener">This doesn't seem right. Network ID 1 is mainnet. The RPC clearl&hellip;</a>               </h6>             </td>             <td>             <details>               <summary>                 2.4               </summary>               <pre>content:&#13;  p:&#13;    count: 24&#13;    score: 1&#13;wordValue: 0.1&#13;formattingMultiplier: 1&#13;</pre>              </details>             </td>             <td>0.7</td>             <td>1.68</td>           </tr>           <tr>             <td>               <h6>                 <a href="https://github.com/ubiquibot/conversation-rewards/pull/12#discussion_r1573724498" target="_blank" rel="noopener">Seems like not a very useful mock.</a>               </h6>             </td>             <td>             <details>               <summary>                 0.7               </summary>               <pre>content:&#13;  p:&#13;    count: 7&#13;    score: 1&#13;wordValue: 0.1&#13;formattingMultiplier: 1&#13;</pre>              </details>             </td>             <td>0.7</td>             <td>0.49</td>           </tr>           <tr>             <td>               <h6>                 <a href="https://github.com/ubiquibot/conversation-rewards/pull/12#discussion_r1573724853" target="_blank" rel="noopener">Same here</a>               </h6>             </td>             <td>             <details>               <summary>                 0.2               </summary>               <pre>content:&#13;  p:&#13;    count: 2&#13;    score: 1&#13;wordValue: 0.1&#13;formattingMultiplier: 1&#13;</pre>              </details>             </td>             <td>0.7</td>             <td>0.14</td>           </tr>           <tr>             <td>               <h6>                 <a href="https://github.com/ubiquibot/conversation-rewards/pull/12#discussion_r1574086028" target="_blank" rel="noopener">The token address indeed represents DAI on mainnet.</a>               </h6>             </td>             <td>             <details>               <summary>                 0.8               </summary>               <pre>content:&#13;  p:&#13;    count: 8&#13;    score: 1&#13;wordValue: 0.1&#13;formattingMultiplier: 1&#13;</pre>              </details>             </td>             <td>0.7</td>             <td>0.56</td>           </tr>           <tr>             <td>               <h6>                 <a href="https://github.com/ubiquibot/conversation-rewards/pull/12#discussion_r1574086293" target="_blank" rel="noopener">@gentlementlegen rfc</a>               </h6>             </td>             <td>             <details>               <summary>                 0.2               </summary>               <pre>content:&#13;  p:&#13;    count: 2&#13;    score: 1&#13;wordValue: 0.1&#13;formattingMultiplier: 1&#13;</pre>              </details>             </td>             <td>0.7</td>             <td>0.14</td>           </tr>           <tr>             <td>               <h6>                 <a href="https://github.com/ubiquibot/conversation-rewards/pull/12#discussion_r1575555444" target="_blank" rel="noopener">Why not do it in the industry standard way? All values are denom&hellip;</a>               </h6>             </td>             <td>             <details>               <summary>                 3.2               </summary>               <pre>content:&#13;  p:&#13;    count: 30&#13;    score: 1&#13;  code:&#13;    count: 2&#13;    score: 1&#13;wordValue: 0.1&#13;formattingMultiplier: 1&#13;</pre>              </details>             </td>             <td>0.7</td>             <td>2.24</td>           </tr>           <tr>             <td>               <h6>                 <a href="https://github.com/ubiquibot/conversation-rewards/pull/12#discussion_r1575556553" target="_blank" rel="noopener">I'm not sure if I understand but task reward is if you completed&hellip;</a>               </h6>             </td>             <td>             <details>               <summary>                 4               </summary>               <pre>content:&#13;  p:&#13;    count: 40&#13;    score: 1&#13;wordValue: 0.1&#13;formattingMultiplier: 1&#13;</pre>              </details>             </td>             <td>0.7</td>             <td>2.8</td>           </tr>           <tr>             <td>               <h6>                 <a href="https://github.com/ubiquibot/conversation-rewards/pull/12#discussion_r1576666170" target="_blank" rel="noopener">Spoke a bit on this in dms. @whilefoo my intent with referring t&hellip;</a>               </h6>             </td>             <td>             <details>               <summary>                 10.1               </summary>               <pre>content:&#13;  p:&#13;    count: 101&#13;    score: 1&#13;wordValue: 0.1&#13;formattingMultiplier: 1&#13;</pre>              </details>             </td>             <td>0.7</td>             <td>7.07</td>           </tr>           <tr>             <td>               <h6>                 <a href="https://github.com/ubiquibot/conversation-rewards/pull/12#discussion_r1577225638" target="_blank" rel="noopener">Possibly. I personally haven't had that issue but either way my &hellip;</a>               </h6>             </td>             <td>             <details>               <summary>                 2.7               </summary>               <pre>content:&#13;  p:&#13;    count: 27&#13;    score: 1&#13;wordValue: 0.1&#13;formattingMultiplier: 1&#13;</pre>              </details>             </td>             <td>0.7</td>             <td>1.89</td>           </tr>           <tr>             <td>               <h6>                 <a href="https://github.com/ubiquibot/conversation-rewards/pull/12#issuecomment-2063712447" target="_blank" rel="noopener">I think it's fine. I generally scrutinize test code less than no&hellip;</a>               </h6>             </td>             <td>             <details>               <summary>                 1.5               </summary>               <pre>content:&#13;  p:&#13;    count: 15&#13;    score: 1&#13;wordValue: 0.1&#13;formattingMultiplier: 1&#13;</pre>              </details>             </td>             <td>0.7</td>             <td>1.05</td>           </tr>         </tbody>       </table>     </details><details>       <summary>         <b>           <h3>             <a href="undefined" target="_blank" rel="noopener">               [ 7.2725 WXDAI ]             </a>           </h3>           <h6>             @whilefoo           </h6>         </b>       </summary>       <h6>Contributions Overview</h6>       <table>         <thead>           <tr>             <th>View</th>             <th>Contribution</th>             <th>Count</th>             <th>Reward</th>           </tr>         </thead>         <tbody>                      <tr>             <td>Issue</td>             <td>Comment</td>             <td>1</td>             <td>3.3</td>           </tr>           <tr>             <td>Review</td>             <td>Comment</td>             <td>11</td>             <td>3.9725</td>           </tr>         </tbody>       </table>       <h6>Conversation Incentives</h6>       <table>         <thead>           <tr>             <th>Comment</th>             <th>Formatting</th>             <th>Relevance</th>             <th>Reward</th>           </tr>         </thead>         <tbody>                      <tr>             <td>               <h6>                 <a href="https://github.com/ubiquibot/conversation-rewards/issues/5#issuecomment-2035427134" target="_blank" rel="noopener">there are a couple of options: 1. we let the conversation-rewar&hellip;</a>               </h6>             </td>             <td>             <details>               <summary>                 4.125               </summary>               <pre>content:&#13;  p:&#13;    count: 6&#13;    score: 1&#13;  ol:&#13;    count: 159&#13;    score: 0&#13;  li:&#13;    count: 159&#13;    score: 1&#13;wordValue: 0.1&#13;formattingMultiplier: 0.25&#13;</pre>              </details>             </td>             <td>0.8</td>             <td>3.3</td>           </tr>           <tr>             <td>               <h6>                 <a href="https://github.com/ubiquibot/conversation-rewards/pull/12#discussion_r1574427305" target="_blank" rel="noopener">&#96;&#96;&#96;suggestion     return result; &#96;&#96;&#96; &hellip;</a>               </h6>             </td>             <td>             <details>               <summary>                 0.35               </summary>               <pre>content:&#13;  pre:&#13;    count: 2&#13;    score: 0&#13;  code:&#13;    count: 2&#13;    score: 1&#13;  p:&#13;    count: 12&#13;    score: 1&#13;wordValue: 0.1&#13;formattingMultiplier: 0.25&#13;</pre>              </details>             </td>             <td>0.7</td>             <td>0.245</td>           </tr>           <tr>             <td>               <h6>                 <a href="https://github.com/ubiquibot/conversation-rewards/pull/12#discussion_r1574441918" target="_blank" rel="noopener">I'm not sure if it's a good idea to rely on logs for testing, is&hellip;</a>               </h6>             </td>             <td>             <details>               <summary>                 0.575               </summary>               <pre>content:&#13;  p:&#13;    count: 23&#13;    score: 1&#13;wordValue: 0.1&#13;formattingMultiplier: 0.25&#13;</pre>              </details>             </td>             <td>0.7</td>             <td>0.4025</td>           </tr>           <tr>             <td>               <h6>                 <a href="https://github.com/ubiquibot/conversation-rewards/pull/12#discussion_r1574458540" target="_blank" rel="noopener">why so many nested functions? it becomes hard to read</a>               </h6>             </td>             <td>             <details>               <summary>                 0.25               </summary>               <pre>content:&#13;  p:&#13;    count: 10&#13;    score: 1&#13;wordValue: 0.1&#13;formattingMultiplier: 0.25&#13;</pre>              </details>             </td>             <td>0.7</td>             <td>0.175</td>           </tr>           <tr>             <td>               <h6>                 <a href="https://github.com/ubiquibot/conversation-rewards/pull/12#discussion_r1574460099" target="_blank" rel="noopener">is there a reason we are using Decimal.js instead of native BigI&hellip;</a>               </h6>             </td>             <td>             <details>               <summary>                 0.3               </summary>               <pre>content:&#13;  p:&#13;    count: 12&#13;    score: 1&#13;wordValue: 0.1&#13;formattingMultiplier: 0.25&#13;</pre>              </details>             </td>             <td>0.7</td>             <td>0.21</td>           </tr>           <tr>             <td>               <h6>                 <a href="https://github.com/ubiquibot/conversation-rewards/pull/12#discussion_r1574487172" target="_blank" rel="noopener">Shouldn't task be issue opening item and specification is pull r&hellip;</a>               </h6>             </td>             <td>             <details>               <summary>                 0.55               </summary>               <pre>content:&#13;  p:&#13;    count: 22&#13;    score: 1&#13;wordValue: 0.1&#13;formattingMultiplier: 0.25&#13;</pre>              </details>             </td>             <td>0.7</td>             <td>0.385</td>           </tr>           <tr>             <td>               <h6>                 <a href="https://github.com/ubiquibot/conversation-rewards/pull/12#discussion_r1574492061" target="_blank" rel="noopener">I assume this is a permit for task assignee, but where are other&hellip;</a>               </h6>             </td>             <td>             <details>               <summary>                 0.5               </summary>               <pre>content:&#13;  p:&#13;    count: 20&#13;    score: 1&#13;wordValue: 0.1&#13;formattingMultiplier: 0.25&#13;</pre>              </details>             </td>             <td>0.7</td>             <td>0.35</td>           </tr>           <tr>             <td>               <h6>                 <a href="https://github.com/ubiquibot/conversation-rewards/pull/12#discussion_r1575851470" target="_blank" rel="noopener">gotcha, I thought this html is for all users</a>               </h6>             </td>             <td>             <details>               <summary>                 0.225               </summary>               <pre>content:&#13;  p:&#13;    count: 9&#13;    score: 1&#13;wordValue: 0.1&#13;formattingMultiplier: 0.25&#13;</pre>              </details>             </td>             <td>0.7</td>             <td>0.1575</td>           </tr>           <tr>             <td>               <h6>                 <a href="https://github.com/ubiquibot/conversation-rewards/pull/12#discussion_r1576482609" target="_blank" rel="noopener">I can see from the example that it works correctly but when read&hellip;</a>               </h6>             </td>             <td>             <details>               <summary>                 1.525               </summary>               <pre>content:&#13;  p:&#13;    count: 61&#13;    score: 1&#13;wordValue: 0.1&#13;formattingMultiplier: 0.25&#13;</pre>              </details>             </td>             <td>0.7</td>             <td>1.0675</td>           </tr>           <tr>             <td>               <h6>                 <a href="https://github.com/ubiquibot/conversation-rewards/pull/12#discussion_r1578040543" target="_blank" rel="noopener">Ok so we need it for precise floating point calculations, in tha&hellip;</a>               </h6>             </td>             <td>             <details>               <summary>                 0.425               </summary>               <pre>content:&#13;  p:&#13;    count: 17&#13;    score: 1&#13;wordValue: 0.1&#13;formattingMultiplier: 0.25&#13;</pre>              </details>             </td>             <td>0.7</td>             <td>0.2975</td>           </tr>           <tr>             <td>               <h6>                 <a href="https://github.com/ubiquibot/conversation-rewards/pull/12#discussion_r1578050965" target="_blank" rel="noopener">why is it &#96;ISSUER&#96; which is meant for author of issue/re&hellip;</a>               </h6>             </td>             <td>             <details>               <summary>                 0.875               </summary>               <pre>content:&#13;  p:&#13;    count: 33&#13;    score: 1&#13;  code:&#13;    count: 2&#13;    score: 1&#13;wordValue: 0.1&#13;formattingMultiplier: 0.25&#13;</pre>              </details>             </td>             <td>0.7</td>             <td>0.6125</td>           </tr>           <tr>             <td>               <h6>                 <a href="https://github.com/ubiquibot/conversation-rewards/pull/12#discussion_r1579556333" target="_blank" rel="noopener">this makes more sense!</a>               </h6>             </td>             <td>             <details>               <summary>                 0.1               </summary>               <pre>content:&#13;  p:&#13;    count: 4&#13;    score: 1&#13;wordValue: 0.1&#13;formattingMultiplier: 0.25&#13;</pre>              </details>             </td>             <td>0.7</td>             <td>0.07</td>           </tr>         </tbody>       </table>     </details>
=======
<details>       <summary>         <b>           <h3>             <a href="https://pay.ubq.fi?claim=W3sidHlwZSI6ImVyYzIwLXBlcm1pdCIsInBlcm1pdCI6eyJwZXJtaXR0ZWQiOnsidG9rZW4iOiIweGU5MUQxNTNFMGI0MTUxOEEyQ2U4RGQzRDc5NDRGYTg2MzQ2M2E5N2QiLCJhbW91bnQiOiI0NzUwMDAwMDAwMDAwMDAwMDAwMCJ9LCJub25jZSI6IjEwODAwNTI0OTcwODY5MDEwODU1NTU2MTA2MzI5OTM1MDQ1MTQwNTQ2NDU1MDc5NDkxNzkwNzI0NjYzNjk1OTk5MTMyMjMxMTU3Nzc2NiIsImRlYWRsaW5lIjoiNTc4OTYwNDQ2MTg2NTgwOTc3MTE3ODU0OTI1MDQzNDM5NTM5MjY2MzQ5OTIzMzI4MjAyODIwMTk3Mjg3OTIwMDM5NTY1NjQ4MTk5NjcifSwidHJhbnNmZXJEZXRhaWxzIjp7InRvIjoiMHg0RDA3MDRmNDAwRDU3QmE5M2VFYTg4NzY1QzNGY0RCRDgyNmRDRmM0IiwicmVxdWVzdGVkQW1vdW50IjoiNDc1MDAwMDAwMDAwMDAwMDAwMDAifSwib3duZXIiOiIweGQ5NTMwRjNmYkJFYTExYmVEMDFEQzA5RTc5MzE4ZjJmMjAyMjM3MTYiLCJzaWduYXR1cmUiOiIweDU2N2I4YmE0ZmU2NTk2ZGM4ZDBkYmVkYzk0MmEyMWQ2Y2FjMzBhMmFiZDBjODMyODRiMGUyNGNkOGEwOTA3YmMwYjA0MGU1YmVlOGViMDhmMDVkZjU0M2JhMmUzODI5YmE4YTU0ZTQ1Y2YyNjk2NDk1MzczMDAwZTM1NmFmMzlkMWIiLCJuZXR3b3JrSWQiOjEwMH1d" target="_blank" rel="noopener">               [ 47.5 WXDAI ]             </a>           </h3>           <h6>             @gitcoindev           </h6>         </b>       </summary>       <h6>Contributions Overview</h6>       <table>         <thead>           <tr>             <th>View</th>             <th>Contribution</th>             <th>Count</th>             <th>Reward</th>           </tr>         </thead>         <tbody>                      <tr>             <td>Issue</td>             <td>Task</td>             <td>1</td>             <td>37.5</td>           </tr>           <tr>             <td>Issue</td>             <td>Comment</td>             <td>1</td>             <td>0</td>           </tr>           <tr>             <td>Review</td>             <td>Comment</td>             <td>3</td>             <td>10</td>           </tr>         </tbody>       </table>       <h6>Conversation Incentives</h6>       <table>         <thead>           <tr>             <th>Comment</th>             <th>Formatting</th>             <th>Relevance</th>             <th>Reward</th>           </tr>         </thead>         <tbody>                      <tr>             <td>               <h6>                 <a href="https://github.com/ubiquibot/comment-incentives/issues/22#issuecomment-1949333227" target="_blank" rel="noopener">@molecula451 I tried to override X25519_PRIVATE_KEY but it did n&hellip;</a>               </h6>             </td>             <td>             <details>               <summary>                 0               </summary>               <pre>content:&#13;  p:&#13;    symbols:&#13;      \b\w+\b:&#13;        count: 49&#13;        multiplier: 0&#13;    score: 1&#13;multiplier: 0&#13;</pre>              </details>             </td>             <td>0.8</td>             <td>-</td>           </tr>           <tr>             <td>               <h6>                 <a href="https://github.com/ubiquibot/comment-incentives/pull/25" target="_blank" rel="noopener">The new evmPrivateKeyEncrypted generated for address 0x3a2E44e10&hellip;</a>               </h6>             </td>             <td>             <details>               <summary>                 0               </summary>               <pre>content:&#13;  p:&#13;    symbols:&#13;      \b\w+\b:&#13;        count: 18&#13;        multiplier: 0&#13;    score: 1&#13;multiplier: 0&#13;</pre>              </details>             </td>             <td>0.8</td>             <td>-</td>           </tr>           <tr>             <td>               <h6>                 <a href="https://github.com/ubiquibot/comment-incentives/pull/25#issuecomment-1949044575" target="_blank" rel="noopener">@pavlovcik @molecula451 please check now again, I added to docs.</a>               </h6>             </td>             <td>             <details>               <summary>                 4               </summary>               <pre>content:&#13;  p:&#13;    symbols:&#13;      \b\w+\b:&#13;        count: 10&#13;        multiplier: 0.2&#13;    score: 1&#13;multiplier: 2&#13;</pre>              </details>             </td>             <td>1</td>             <td>4</td>           </tr>           <tr>             <td>               <h6>                 <a href="https://github.com/ubiquibot/comment-incentives/pull/25#issuecomment-1949046925" target="_blank" rel="noopener">No way, full details are available in plain sight, only for test&hellip;</a>               </h6>             </td>             <td>             <details>               <summary>                 6               </summary>               <pre>content:&#13;  p:&#13;    symbols:&#13;      \b\w+\b:&#13;        count: 15&#13;        multiplier: 0.2&#13;    score: 1&#13;multiplier: 2&#13;</pre>              </details>             </td>             <td>1</td>             <td>6</td>           </tr>         </tbody>       </table>     </details><details>       <summary>         <b>           <h3>             <a href="https://pay.ubq.fi?claim=W3sidHlwZSI6ImVyYzIwLXBlcm1pdCIsInBlcm1pdCI6eyJwZXJtaXR0ZWQiOnsidG9rZW4iOiIweGU5MUQxNTNFMGI0MTUxOEEyQ2U4RGQzRDc5NDRGYTg2MzQ2M2E5N2QiLCJhbW91bnQiOiIyMDU1MDAwMDAwMDAwMDAwMDAwIn0sIm5vbmNlIjoiNTI3ODUzNTAyNjczOTk4MzczNzk3NzMyNTIzMjczMjE4NDgwMzIwMjAyMzk4MjQ4NjYyMDQ3Mjc0NTUzMTcwMTIzMDk3NjYwMDQ2OTciLCJkZWFkbGluZSI6IjU3ODk2MDQ0NjE4NjU4MDk3NzExNzg1NDkyNTA0MzQzOTUzOTI2NjM0OTkyMzMyODIwMjgyMDE5NzI4NzkyMDAzOTU2NTY0ODE5OTY3In0sInRyYW5zZmVyRGV0YWlscyI6eyJ0byI6IjB4NEQwNzA0ZjQwMEQ1N0JhOTNlRWE4ODc2NUMzRmNEQkQ4MjZkQ0ZjNCIsInJlcXVlc3RlZEFtb3VudCI6IjIwNTUwMDAwMDAwMDAwMDAwMDAifSwib3duZXIiOiIweGQ5NTMwRjNmYkJFYTExYmVEMDFEQzA5RTc5MzE4ZjJmMjAyMjM3MTYiLCJzaWduYXR1cmUiOiIweGM0NGFmOTdmMDE2Y2RjZjg3YzlhMjk2ZWYyYTNlMDRiZTIwOWFlNWMyMDc2Y2UxNDRlMjc4MzkzMDRjNmQ4MWQ2NTQxNjVmOTgxYTE4MWYyM2Q0YmIwZDBlNzVlYWY3ZGY2OGY4ZDc2MTFlNTI1NWZlYWFjOWM2YmIwNGE4YjFiMWIiLCJuZXR3b3JrSWQiOjEwMH1d" target="_blank" rel="noopener">               [ 2.055 WXDAI ]             </a>           </h3>           <h6>             @molecula451           </h6>         </b>       </summary>       <h6>Contributions Overview</h6>       <table>         <thead>           <tr>             <th>View</th>             <th>Contribution</th>             <th>Count</th>             <th>Reward</th>           </tr>         </thead>         <tbody>                      <tr>             <td>Issue</td>             <td>Comment</td>             <td>6</td>             <td>1.58</td>           </tr>           <tr>             <td>Review</td>             <td>Comment</td>             <td>2</td>             <td>0.475</td>           </tr>         </tbody>       </table>       <h6>Conversation Incentives</h6>       <table>         <thead>           <tr>             <th>Comment</th>             <th>Formatting</th>             <th>Relevance</th>             <th>Reward</th>           </tr>         </thead>         <tbody>                      <tr>             <td>               <h6>                 <a href="https://github.com/ubiquibot/comment-incentives/issues/22#issuecomment-1948916343" target="_blank" rel="noopener">pavlovcik i think we need to update a bit the readme ![image_20&hellip;</a>               </h6>             </td>             <td>             <details>               <summary>                 0.375               </summary>               <pre>content:&#13;  p:&#13;    symbols:&#13;      \b\w+\b:&#13;        count: 15&#13;        multiplier: 0.1&#13;    score: 1&#13;  img:&#13;    symbols:&#13;      \b\w+\b:&#13;        count: 1&#13;        multiplier: 0.1&#13;    score: 0&#13;multiplier: 0.25&#13;</pre>              </details>             </td>             <td>0.8</td>             <td>0.3</td>           </tr>           <tr>             <td>               <h6>                 <a href="https://github.com/ubiquibot/comment-incentives/issues/22#issuecomment-1948989989" target="_blank" rel="noopener">let us know when done</a>               </h6>             </td>             <td>             <details>               <summary>                 0.125               </summary>               <pre>content:&#13;  p:&#13;    symbols:&#13;      \b\w+\b:&#13;        count: 5&#13;        multiplier: 0.1&#13;    score: 1&#13;multiplier: 0.25&#13;</pre>              </details>             </td>             <td>0.8</td>             <td>0.1</td>           </tr>           <tr>             <td>               <h6>                 <a href="https://github.com/ubiquibot/comment-incentives/issues/22#issuecomment-1949195772" target="_blank" rel="noopener">https://github.com/ubiquibot/comment-incentives/actions/runs/793&hellip;</a>               </h6>             </td>             <td>             <details>               <summary>                 0.35               </summary>               <pre>content:&#13;  p:&#13;    symbols:&#13;      \b\w+\b:&#13;        count: 14&#13;        multiplier: 0.1&#13;    score: 1&#13;multiplier: 0.25&#13;</pre>              </details>             </td>             <td>0.8</td>             <td>0.28</td>           </tr>           <tr>             <td>               <h6>                 <a href="https://github.com/ubiquibot/comment-incentives/issues/22#issuecomment-1949564869" target="_blank" rel="noopener">@pavlovcik permitted with hard debug (tho no funds in the privat&hellip;</a>               </h6>             </td>             <td>             <details>               <summary>                 0.3               </summary>               <pre>content:&#13;  p:&#13;    symbols:&#13;      \b\w+\b:&#13;        count: 12&#13;        multiplier: 0.1&#13;    score: 1&#13;multiplier: 0.25&#13;</pre>              </details>             </td>             <td>0.8</td>             <td>0.24</td>           </tr>           <tr>             <td>               <h6>                 <a href="https://github.com/ubiquibot/comment-incentives/issues/22#issuecomment-1949635137" target="_blank" rel="noopener">pavlovcik i re-generated the X25519 to trigger the permit, what &hellip;</a>               </h6>             </td>             <td>             <details>               <summary>                 0.775               </summary>               <pre>content:&#13;  p:&#13;    symbols:&#13;      \b\w+\b:&#13;        count: 31&#13;        multiplier: 0.1&#13;    score: 1&#13;multiplier: 0.25&#13;</pre>              </details>             </td>             <td>0.8</td>             <td>0.62</td>           </tr>           <tr>             <td>               <h6>                 <a href="https://github.com/ubiquibot/comment-incentives/issues/22#issuecomment-1949639196" target="_blank" rel="noopener">sure thing</a>               </h6>             </td>             <td>             <details>               <summary>                 0.05               </summary>               <pre>content:&#13;  p:&#13;    symbols:&#13;      \b\w+\b:&#13;        count: 2&#13;        multiplier: 0.1&#13;    score: 1&#13;multiplier: 0.25&#13;</pre>              </details>             </td>             <td>0.8</td>             <td>0.04</td>           </tr>           <tr>             <td>               <h6>                 <a href="https://github.com/ubiquibot/comment-incentives/pull/25#issuecomment-1949038563" target="_blank" rel="noopener">indeed</a>               </h6>             </td>             <td>             <details>               <summary>                 0.025               </summary>               <pre>content:&#13;  p:&#13;    symbols:&#13;      \b\w+\b:&#13;        count: 1&#13;        multiplier: 0.1&#13;    score: 1&#13;multiplier: 0.25&#13;</pre>              </details>             </td>             <td>1</td>             <td>0.025</td>           </tr>           <tr>             <td>               <h6>                 <a href="https://github.com/ubiquibot/comment-incentives/pull/25#issuecomment-1949044855" target="_blank" rel="noopener">go to go pavlovick, we'll be using this one for test only or tes&hellip;</a>               </h6>             </td>             <td>             <details>               <summary>                 0.45               </summary>               <pre>content:&#13;  p:&#13;    symbols:&#13;      \b\w+\b:&#13;        count: 18&#13;        multiplier: 0.1&#13;    score: 1&#13;multiplier: 0.25&#13;</pre>              </details>             </td>             <td>1</td>             <td>0.45</td>           </tr>         </tbody>       </table>     </details><details>       <summary>         <b>           <h3>             <a href="https://pay.ubq.fi?claim=W3sidHlwZSI6ImVyYzIwLXBlcm1pdCIsInBlcm1pdCI6eyJwZXJtaXR0ZWQiOnsidG9rZW4iOiIweGU5MUQxNTNFMGI0MTUxOEEyQ2U4RGQzRDc5NDRGYTg2MzQ2M2E5N2QiLCJhbW91bnQiOiIxMDA5ODAwMDAwMDAwMDAwMDAwMDAifSwibm9uY2UiOiIxMzk4MDc3NDQ3Njk3Njc2NDUwNDg5OTI1OTY3MjgzNzQyNDc1NDg5MTE2OTQzMTAxODM2MjUyODIwMzEyOTk2OTU5MDg4MjA4MTYxIiwiZGVhZGxpbmUiOiI1Nzg5NjA0NDYxODY1ODA5NzcxMTc4NTQ5MjUwNDM0Mzk1MzkyNjYzNDk5MjMzMjgyMDI4MjAxOTcyODc5MjAwMzk1NjU2NDgxOTk2NyJ9LCJ0cmFuc2ZlckRldGFpbHMiOnsidG8iOiIweDREMDcwNGY0MDBENTdCYTkzZUVhODg3NjVDM0ZjREJEODI2ZENGYzQiLCJyZXF1ZXN0ZWRBbW91bnQiOiIxMDA5ODAwMDAwMDAwMDAwMDAwMDAifSwib3duZXIiOiIweGQ5NTMwRjNmYkJFYTExYmVEMDFEQzA5RTc5MzE4ZjJmMjAyMjM3MTYiLCJzaWduYXR1cmUiOiIweDM1MTczYjc5YzA4NjY3YTU0NTljZjY1ZjA0NjQ4YjQ5MWQ4ZDQyNDcyYTE0NmUwNDUxYzc0NTU4NmM3MTVhMTU3ODMxZGJhOTIzZWFlNDEwY2Q1YTU3NjNlNDdjNWVkODAyZmQzN2I2ZWNlZDk1MmUwYWM3ZGIxYzc0N2UyMjI2MWIiLCJuZXR3b3JrSWQiOjEwMH1d" target="_blank" rel="noopener">               [ 100.98 WXDAI ]             </a>           </h3>           <h6>             @0x4007           </h6>         </b>       </summary>       <h6>Contributions Overview</h6>       <table>         <thead>           <tr>             <th>View</th>             <th>Contribution</th>             <th>Count</th>             <th>Reward</th>           </tr>         </thead>         <tbody>                      <tr>             <td>Issue</td>             <td>Specification</td>             <td>1</td>             <td>5.7</td>           </tr>           <tr>             <td>Issue</td>             <td>Comment</td>             <td>6</td>             <td>28.48</td>           </tr>           <tr>             <td>Review</td>             <td>Comment</td>             <td>3</td>             <td>66.8</td>           </tr>         </tbody>       </table>       <h6>Conversation Incentives</h6>       <table>         <thead>           <tr>             <th>Comment</th>             <th>Formatting</th>             <th>Relevance</th>             <th>Reward</th>           </tr>         </thead>         <tbody>                      <tr>             <td>               <h6>                 <a href="https://github.com/ubiquibot/comment-incentives/issues/22" target="_blank" rel="noopener">Can somebody work on generating a new &#96;X25519_PRIVATE_KEY&#9&hellip;</a>               </h6>             </td>             <td>             <details>               <summary>                 5.7               </summary>               <pre>content:&#13;  p:&#13;    symbols:&#13;      \b\w+\b:&#13;        count: 20&#13;        multiplier: 0.1&#13;    score: 1&#13;  code:&#13;    symbols:&#13;      \b\w+\b:&#13;        count: 2&#13;        multiplier: 0.1&#13;    score: 1&#13;  ol:&#13;    symbols:&#13;      \b\w+\b:&#13;        count: 52&#13;        multiplier: 0.1&#13;    score: 0&#13;  li:&#13;    symbols:&#13;      \b\w+\b:&#13;        count: 35&#13;        multiplier: 0.1&#13;    score: 1&#13;  em:&#13;    symbols:&#13;      \b\w+\b:&#13;        count: 15&#13;        multiplier: 0.1&#13;    score: 0&#13;multiplier: 1&#13;</pre>              </details>             </td>             <td>1</td>             <td>5.7</td>           </tr>           <tr>             <td>               <h6>                 <a href="https://github.com/ubiquibot/comment-incentives/issues/22#issuecomment-1948930217" target="_blank" rel="noopener">Link below for conversation context. It was to me. Anyways you n&hellip;</a>               </h6>             </td>             <td>             <details>               <summary>                 4.2               </summary>               <pre>content:&#13;  p:&#13;    symbols:&#13;      \b\w+\b:&#13;        count: 21&#13;        multiplier: 0.2&#13;    score: 1&#13;multiplier: 1&#13;</pre>              </details>             </td>             <td>0.8</td>             <td>3.36</td>           </tr>           <tr>             <td>               <h6>                 <a href="https://github.com/ubiquibot/comment-incentives/issues/22#issuecomment-1949201722" target="_blank" rel="noopener">In the repository secrets I think I need to change the key to ma&hellip;</a>               </h6>             </td>             <td>             <details>               <summary>                 3.2               </summary>               <pre>content:&#13;  p:&#13;    symbols:&#13;      \b\w+\b:&#13;        count: 16&#13;        multiplier: 0.2&#13;    score: 1&#13;multiplier: 1&#13;</pre>              </details>             </td>             <td>0.8</td>             <td>2.56</td>           </tr>           <tr>             <td>               <h6>                 <a href="https://github.com/ubiquibot/comment-incentives/issues/22#issuecomment-1949203681" target="_blank" rel="noopener">I just changed it to &#96;627H-BcWbcp_O3YmQGIA6MqgxVsFuplFCA9DK3&hellip;</a>               </h6>             </td>             <td>             <details>               <summary>                 14.6               </summary>               <pre>content:&#13;  p:&#13;    symbols:&#13;      \b\w+\b:&#13;        count: 71&#13;        multiplier: 0.2&#13;    score: 1&#13;  code:&#13;    symbols:&#13;      \b\w+\b:&#13;        count: 2&#13;        multiplier: 0.2&#13;    score: 1&#13;multiplier: 1&#13;</pre>              </details>             </td>             <td>0.8</td>             <td>11.68</td>           </tr>           <tr>             <td>               <h6>                 <a href="https://github.com/ubiquibot/comment-incentives/issues/22#issuecomment-1949633751" target="_blank" rel="noopener">I don't understand what you mean by this</a>               </h6>             </td>             <td>             <details>               <summary>                 1.8               </summary>               <pre>content:&#13;  p:&#13;    symbols:&#13;      \b\w+\b:&#13;        count: 9&#13;        multiplier: 0.2&#13;    score: 1&#13;multiplier: 1&#13;</pre>              </details>             </td>             <td>0.8</td>             <td>1.44</td>           </tr>           <tr>             <td>               <h6>                 <a href="https://github.com/ubiquibot/comment-incentives/issues/22#issuecomment-1949639054" target="_blank" rel="noopener">I'll investigate more on my computer later.</a>               </h6>             </td>             <td>             <details>               <summary>                 1.6               </summary>               <pre>content:&#13;  p:&#13;    symbols:&#13;      \b\w+\b:&#13;        count: 8&#13;        multiplier: 0.2&#13;    score: 1&#13;multiplier: 1&#13;</pre>              </details>             </td>             <td>0.8</td>             <td>1.28</td>           </tr>           <tr>             <td>               <h6>                 <a href="https://github.com/ubiquibot/comment-incentives/issues/22#issuecomment-1949642845" target="_blank" rel="noopener">Will it be an issue if I revert to the commit and secret that I &hellip;</a>               </h6>             </td>             <td>             <details>               <summary>                 10.2               </summary>               <pre>content:&#13;  p:&#13;    symbols:&#13;      \b\w+\b:&#13;        count: 51&#13;        multiplier: 0.2&#13;    score: 1&#13;multiplier: 1&#13;</pre>              </details>             </td>             <td>0.8</td>             <td>8.16</td>           </tr>           <tr>             <td>               <h6>                 <a href="https://github.com/ubiquibot/comment-incentives/pull/25#issuecomment-1949021356" target="_blank" rel="noopener">Need to document a private key too</a>               </h6>             </td>             <td>             <details>               <summary>                 0.7               </summary>               <pre>content:&#13;  p:&#13;    symbols:&#13;      \b\w+\b:&#13;        count: 7&#13;        multiplier: 0.1&#13;    score: 1&#13;multiplier: 1&#13;</pre>              </details>             </td>             <td>1</td>             <td>0.7</td>           </tr>           <tr>             <td>               <h6>                 <a href="https://github.com/ubiquibot/comment-incentives/pull/25#issuecomment-1949196677" target="_blank" rel="noopener">I was editing this right now but was too slow to push.</a>               </h6>             </td>             <td>             <details>               <summary>                 1.2               </summary>               <pre>content:&#13;  p:&#13;    symbols:&#13;      \b\w+\b:&#13;        count: 12&#13;        multiplier: 0.1&#13;    score: 1&#13;multiplier: 1&#13;</pre>              </details>             </td>             <td>1</td>             <td>1.2</td>           </tr>           <tr>             <td>               <h6>                 <a href="https://github.com/ubiquibot/comment-incentives/pull/25#issuecomment-1949196678" target="_blank" rel="noopener">I am quoting some code! &lt;task-lists sortable=""&gt; &lt;tab&hellip;</a>               </h6>             </td>             <td>             <details>               <summary>                 64.9               </summary>               <pre>content:&#13;  p:&#13;    symbols:&#13;      \b\w+\b:&#13;        count: 641&#13;        multiplier: 0.1&#13;    score: 1&#13;  code:&#13;    symbols:&#13;      \b\w+\b:&#13;        count: 1&#13;        multiplier: 0.1&#13;    score: 1&#13;  a:&#13;    symbols:&#13;      \b\w+\b:&#13;        count: 1&#13;        multiplier: 0.1&#13;    score: 1&#13;  ul:&#13;    symbols:&#13;      \b\w+\b:&#13;        count: 4&#13;        multiplier: 0.1&#13;    score: 1&#13;  li:&#13;    symbols:&#13;      \b\w+\b:&#13;        count: 2&#13;        multiplier: 0.1&#13;    score: 1&#13;multiplier: 1&#13;</pre>              </details>             </td>             <td>1</td>             <td>64.9</td>           </tr>         </tbody>       </table>     </details>
>>>>>>> 9853408f
<!--
https://github.com/ubiquibot/conversation-rewards/actions/runs/1
{
  "gentlementlegen": {
    "userId": 9807008,
    "total": 749.02,
    "task": {
      "reward": 400,
      "multiplier": 1
    },
    "comments": [
      {
        "id": 2033404518,
        "content": "This needs https://github.com/ubiquibot/conversation-rewards/pull/7 to be merged first. Also probably needs https://github.com/ubiquibot/permit-generation/pull/2 to be able to generate the permits properly.",
        "url": "https://github.com/ubiquibot/conversation-rewards/issues/5#issuecomment-2033404518",
        "type": "ISSUE_AUTHOR",
        "score": {
          "formatting": {
            "content": {
              "p": {
<<<<<<< HEAD
                "count": 19,
                "score": 1
              }
            },
            "wordValue": 0.2,
            "formattingMultiplier": 1
=======
                "symbols": {
                  "\\b\\w+\\b": {
                    "count": 49,
                    "multiplier": 0
                  }
                },
                "score": 1
              }
            },
            "multiplier": 0
>>>>>>> 9853408f
          },
          "reward": 3.04,
          "relevance": 0.8
        }
      },
      {
        "id": 2036174312,
        "content": "To me 1 is the most straightforward to do for few reasons:\r\n- the comment reward plugin has all the needed data already\r\n- it can import the https://github.com/ubiquibot/permit-generation to generate permits itself\r\n- if it is done this way it can be used as a complete standalone without the kernel\r\n3 might make more sense in terms of architecture however. In such case the kernel should pass down results. It is more of an architecture question. Although, if we ever have other plugins in the flow that have influence on the total incentives, it would make sense to go through the kernel to aggregate the total result.",
        "url": "https://github.com/ubiquibot/conversation-rewards/issues/5#issuecomment-2036174312",
        "type": "ISSUE_AUTHOR",
        "score": {
          "formatting": {
            "content": {
              "p": {
<<<<<<< HEAD
                "count": 12,
                "score": 1
              },
              "ul": {
                "count": 93,
                "score": 0
              },
              "li": {
                "count": 93,
                "score": 1
              }
            },
            "wordValue": 0.2,
            "formattingMultiplier": 1
=======
                "symbols": {
                  "\\b\\w+\\b": {
                    "count": 18,
                    "multiplier": 0
                  }
                },
                "score": 1
              }
            },
            "multiplier": 0
>>>>>>> 9853408f
          },
          "reward": 16.8,
          "relevance": 0.8
        }
      },
      {
        "id": 2036367126,
        "content": "I think each plugin should output JSON not html as it is not reliable to parse nor manipulate and requires `window` instance to be instantiated which is annoying on `node` based projects. \r\nHaving a plugin handling commenting seems quite weird as commenting is done by calling Octokit and the REST api which is already a library by itself, so no need to encapsulate it within another one to do the same thing.\r\nMy view on this, is to finalize https://github.com/ubiquibot/permit-generation/issues/5 to import it withing the `conversation-reward` that will post the comment itself as well, otherwise the architecture will be quite convoluted doing ping pong with everything.",
        "url": "https://github.com/ubiquibot/conversation-rewards/issues/5#issuecomment-2036367126",
        "type": "ISSUE_AUTHOR",
        "score": {
          "formatting": {
            "content": {
              "p": {
<<<<<<< HEAD
                "count": 106,
                "score": 1
              },
              "code": {
                "count": 3,
                "score": 1
              }
            },
            "wordValue": 0.2,
            "formattingMultiplier": 1
=======
                "symbols": {
                  "\\b\\w+\\b": {
                    "count": 10,
                    "multiplier": 0.2
                  }
                },
                "score": 1
              }
            },
            "multiplier": 2
>>>>>>> 9853408f
          },
          "reward": 17.44,
          "relevance": 0.8
        }
      },
      {
        "id": 2036385985,
        "content": "If you want to manipulate and convey data, HTML really is not made for this. If you want something formatted similarly but made for data we can use XML format.\r\nThe new comment reward actually does instantiate a DOM through [JSDOM](https://github.com/ubiquibot/conversation-rewards/blob/ba434761281446a23566cd02c68bd3b0e79d4eb1/src/parser/formatting-evaluator-module.ts#L80) to make things way simpler instead of using Regex everywhere which is highly unreliable. But there it makes sense because we are parsing comments from an HTML page content.\r\nBiggest advantage from this is to have the comment reward fully standalone, while easy to integrate with the kernel.\r\nIf we do something that handles the comment it means each and every module has to send it there and that module should understand every different content / format we send which would be way easier if the module itself handled its own comments, formatting wise.",
        "url": "https://github.com/ubiquibot/conversation-rewards/issues/5#issuecomment-2036385985",
        "type": "ISSUE_AUTHOR",
        "score": {
          "formatting": {
            "content": {
              "p": {
<<<<<<< HEAD
                "count": 135,
                "score": 1
              },
              "a": {
                "count": 1,
                "score": 1
              }
            },
            "wordValue": 0.2,
            "formattingMultiplier": 1
=======
                "symbols": {
                  "\\b\\w+\\b": {
                    "count": 15,
                    "multiplier": 0.2
                  }
                },
                "score": 1
              }
            },
            "multiplier": 2
>>>>>>> 9853408f
          },
          "reward": 21.76,
          "relevance": 0.8
        }
<<<<<<< HEAD
      },
=======
      }
    ],
    "permitUrl": "https://pay.ubq.fi?claim=W3sidHlwZSI6ImVyYzIwLXBlcm1pdCIsInBlcm1pdCI6eyJwZXJtaXR0ZWQiOnsidG9rZW4iOiIweGU5MUQxNTNFMGI0MTUxOEEyQ2U4RGQzRDc5NDRGYTg2MzQ2M2E5N2QiLCJhbW91bnQiOiI0NzUwMDAwMDAwMDAwMDAwMDAwMCJ9LCJub25jZSI6IjEwODAwNTI0OTcwODY5MDEwODU1NTU2MTA2MzI5OTM1MDQ1MTQwNTQ2NDU1MDc5NDkxNzkwNzI0NjYzNjk1OTk5MTMyMjMxMTU3Nzc2NiIsImRlYWRsaW5lIjoiNTc4OTYwNDQ2MTg2NTgwOTc3MTE3ODU0OTI1MDQzNDM5NTM5MjY2MzQ5OTIzMzI4MjAyODIwMTk3Mjg3OTIwMDM5NTY1NjQ4MTk5NjcifSwidHJhbnNmZXJEZXRhaWxzIjp7InRvIjoiMHg0RDA3MDRmNDAwRDU3QmE5M2VFYTg4NzY1QzNGY0RCRDgyNmRDRmM0IiwicmVxdWVzdGVkQW1vdW50IjoiNDc1MDAwMDAwMDAwMDAwMDAwMDAifSwib3duZXIiOiIweGQ5NTMwRjNmYkJFYTExYmVEMDFEQzA5RTc5MzE4ZjJmMjAyMjM3MTYiLCJzaWduYXR1cmUiOiIweDU2N2I4YmE0ZmU2NTk2ZGM4ZDBkYmVkYzk0MmEyMWQ2Y2FjMzBhMmFiZDBjODMyODRiMGUyNGNkOGEwOTA3YmMwYjA0MGU1YmVlOGViMDhmMDVkZjU0M2JhMmUzODI5YmE4YTU0ZTQ1Y2YyNjk2NDk1MzczMDAwZTM1NmFmMzlkMWIiLCJuZXR3b3JrSWQiOjEwMH1d",
    "evaluationCommentHtml": "&lt;details&gt;       &lt;summary&gt;         &lt;b&gt;           &lt;h3&gt;             &lt;a href=\"https://pay.ubq.fi?claim=W3sidHlwZSI6ImVyYzIwLXBlcm1pdCIsInBlcm1pdCI6eyJwZXJtaXR0ZWQiOnsidG9rZW4iOiIweGU5MUQxNTNFMGI0MTUxOEEyQ2U4RGQzRDc5NDRGYTg2MzQ2M2E5N2QiLCJhbW91bnQiOiI0NzUwMDAwMDAwMDAwMDAwMDAwMCJ9LCJub25jZSI6IjEwODAwNTI0OTcwODY5MDEwODU1NTU2MTA2MzI5OTM1MDQ1MTQwNTQ2NDU1MDc5NDkxNzkwNzI0NjYzNjk1OTk5MTMyMjMxMTU3Nzc2NiIsImRlYWRsaW5lIjoiNTc4OTYwNDQ2MTg2NTgwOTc3MTE3ODU0OTI1MDQzNDM5NTM5MjY2MzQ5OTIzMzI4MjAyODIwMTk3Mjg3OTIwMDM5NTY1NjQ4MTk5NjcifSwidHJhbnNmZXJEZXRhaWxzIjp7InRvIjoiMHg0RDA3MDRmNDAwRDU3QmE5M2VFYTg4NzY1QzNGY0RCRDgyNmRDRmM0IiwicmVxdWVzdGVkQW1vdW50IjoiNDc1MDAwMDAwMDAwMDAwMDAwMDAifSwib3duZXIiOiIweGQ5NTMwRjNmYkJFYTExYmVEMDFEQzA5RTc5MzE4ZjJmMjAyMjM3MTYiLCJzaWduYXR1cmUiOiIweDU2N2I4YmE0ZmU2NTk2ZGM4ZDBkYmVkYzk0MmEyMWQ2Y2FjMzBhMmFiZDBjODMyODRiMGUyNGNkOGEwOTA3YmMwYjA0MGU1YmVlOGViMDhmMDVkZjU0M2JhMmUzODI5YmE4YTU0ZTQ1Y2YyNjk2NDk1MzczMDAwZTM1NmFmMzlkMWIiLCJuZXR3b3JrSWQiOjEwMH1d\" target=\"_blank\" rel=\"noopener\"&gt;               [ 47.5 WXDAI ]             &lt;/a&gt;           &lt;/h3&gt;           &lt;h6&gt;             @gitcoindev           &lt;/h6&gt;         &lt;/b&gt;       &lt;/summary&gt;       &lt;h6&gt;Contributions Overview&lt;/h6&gt;       &lt;table&gt;         &lt;thead&gt;           &lt;tr&gt;             &lt;th&gt;View&lt;/th&gt;             &lt;th&gt;Contribution&lt;/th&gt;             &lt;th&gt;Count&lt;/th&gt;             &lt;th&gt;Reward&lt;/th&gt;           &lt;/tr&gt;         &lt;/thead&gt;         &lt;tbody&gt;                      &lt;tr&gt;             &lt;td&gt;Issue&lt;/td&gt;             &lt;td&gt;Task&lt;/td&gt;             &lt;td&gt;1&lt;/td&gt;             &lt;td&gt;37.5&lt;/td&gt;           &lt;/tr&gt;           &lt;tr&gt;             &lt;td&gt;Issue&lt;/td&gt;             &lt;td&gt;Comment&lt;/td&gt;             &lt;td&gt;1&lt;/td&gt;             &lt;td&gt;0&lt;/td&gt;           &lt;/tr&gt;           &lt;tr&gt;             &lt;td&gt;Review&lt;/td&gt;             &lt;td&gt;Comment&lt;/td&gt;             &lt;td&gt;3&lt;/td&gt;             &lt;td&gt;10&lt;/td&gt;           &lt;/tr&gt;         &lt;/tbody&gt;       &lt;/table&gt;       &lt;h6&gt;Conversation Incentives&lt;/h6&gt;       &lt;table&gt;         &lt;thead&gt;           &lt;tr&gt;             &lt;th&gt;Comment&lt;/th&gt;             &lt;th&gt;Formatting&lt;/th&gt;             &lt;th&gt;Relevance&lt;/th&gt;             &lt;th&gt;Reward&lt;/th&gt;           &lt;/tr&gt;         &lt;/thead&gt;         &lt;tbody&gt;                      &lt;tr&gt;             &lt;td&gt;               &lt;h6&gt;                 &lt;a href=\"https://github.com/ubiquibot/comment-incentives/issues/22#issuecomment-1949333227\" target=\"_blank\" rel=\"noopener\"&gt;@molecula451 I tried to override X25519_PRIVATE_KEY but it did n&amp;hellip;&lt;/a&gt;               &lt;/h6&gt;             &lt;/td&gt;             &lt;td&gt;             &lt;details&gt;               &lt;summary&gt;                 0               &lt;/summary&gt;               &lt;pre&gt;content:&amp;#13;  p:&amp;#13;    symbols:&amp;#13;      \\b\\w+\\b:&amp;#13;        count: 49&amp;#13;        multiplier: 0&amp;#13;    score: 1&amp;#13;multiplier: 0&amp;#13;&lt;/pre&gt;              &lt;/details&gt;             &lt;/td&gt;             &lt;td&gt;0.8&lt;/td&gt;             &lt;td&gt;-&lt;/td&gt;           &lt;/tr&gt;           &lt;tr&gt;             &lt;td&gt;               &lt;h6&gt;                 &lt;a href=\"https://github.com/ubiquibot/comment-incentives/pull/25\" target=\"_blank\" rel=\"noopener\"&gt;The new evmPrivateKeyEncrypted generated for address 0x3a2E44e10&amp;hellip;&lt;/a&gt;               &lt;/h6&gt;             &lt;/td&gt;             &lt;td&gt;             &lt;details&gt;               &lt;summary&gt;                 0               &lt;/summary&gt;               &lt;pre&gt;content:&amp;#13;  p:&amp;#13;    symbols:&amp;#13;      \\b\\w+\\b:&amp;#13;        count: 18&amp;#13;        multiplier: 0&amp;#13;    score: 1&amp;#13;multiplier: 0&amp;#13;&lt;/pre&gt;              &lt;/details&gt;             &lt;/td&gt;             &lt;td&gt;0.8&lt;/td&gt;             &lt;td&gt;-&lt;/td&gt;           &lt;/tr&gt;           &lt;tr&gt;             &lt;td&gt;               &lt;h6&gt;                 &lt;a href=\"https://github.com/ubiquibot/comment-incentives/pull/25#issuecomment-1949044575\" target=\"_blank\" rel=\"noopener\"&gt;@pavlovcik @molecula451 please check now again, I added to docs.&lt;/a&gt;               &lt;/h6&gt;             &lt;/td&gt;             &lt;td&gt;             &lt;details&gt;               &lt;summary&gt;                 4               &lt;/summary&gt;               &lt;pre&gt;content:&amp;#13;  p:&amp;#13;    symbols:&amp;#13;      \\b\\w+\\b:&amp;#13;        count: 10&amp;#13;        multiplier: 0.2&amp;#13;    score: 1&amp;#13;multiplier: 2&amp;#13;&lt;/pre&gt;              &lt;/details&gt;             &lt;/td&gt;             &lt;td&gt;1&lt;/td&gt;             &lt;td&gt;4&lt;/td&gt;           &lt;/tr&gt;           &lt;tr&gt;             &lt;td&gt;               &lt;h6&gt;                 &lt;a href=\"https://github.com/ubiquibot/comment-incentives/pull/25#issuecomment-1949046925\" target=\"_blank\" rel=\"noopener\"&gt;No way, full details are available in plain sight, only for test&amp;hellip;&lt;/a&gt;               &lt;/h6&gt;             &lt;/td&gt;             &lt;td&gt;             &lt;details&gt;               &lt;summary&gt;                 6               &lt;/summary&gt;               &lt;pre&gt;content:&amp;#13;  p:&amp;#13;    symbols:&amp;#13;      \\b\\w+\\b:&amp;#13;        count: 15&amp;#13;        multiplier: 0.2&amp;#13;    score: 1&amp;#13;multiplier: 2&amp;#13;&lt;/pre&gt;              &lt;/details&gt;             &lt;/td&gt;             &lt;td&gt;1&lt;/td&gt;             &lt;td&gt;6&lt;/td&gt;           &lt;/tr&gt;         &lt;/tbody&gt;       &lt;/table&gt;     &lt;/details&gt;"
  },
  "molecula451": {
    "total": 2.055,
    "userId": 41552663,
    "comments": [
>>>>>>> 9853408f
      {
        "id": 2036411811,
        "content": "But then how do we consider the formatting of that output?\r\nPractical case: we want to post a comment when a user queries a wallet. That comment is 'user name': 'wallet 0x0'\r\nKernel calls the comment plugin, saying that it wants a comment to be posted. Should the Kernel send the rendering it wants, should the comment plugin transform the data to HTML?\r\nThen, comment-reward wants to post the results. Should ask the Kernel to call the comment plugin, but then formatting is different. Should the Kernel notify the comment plugin that it wants a different output formatting? Should the Kernel compute beforehand the HTML and send it to the comment plugin?\r\nMight be something I don't grasp there. Because I do understand your use case but it seems to be very deterministic on what is the purpose of the plugins which kinda defeats the purpose of having plugins, looks more like a monolithic approach to me",
        "url": "https://github.com/ubiquibot/conversation-rewards/issues/5#issuecomment-2036411811",
        "type": "ISSUE_AUTHOR",
        "score": {
          "formatting": {
            "content": {
              "p": {
<<<<<<< HEAD
                "count": 157,
                "score": 1
              }
            },
            "wordValue": 0.2,
            "formattingMultiplier": 1
=======
                "symbols": {
                  "\\b\\w+\\b": {
                    "count": 15,
                    "multiplier": 0.1
                  }
                },
                "score": 1
              },
              "img": {
                "symbols": {
                  "\\b\\w+\\b": {
                    "count": 1,
                    "multiplier": 0.1
                  }
                },
                "score": 0
              }
            },
            "multiplier": 0.25
>>>>>>> 9853408f
          },
          "reward": 25.12,
          "relevance": 0.8
        }
      },
      {
        "id": 2036458775,
        "content": "This can work, but we skyrocket coupling and to me defeat purpose of plugins that should be unaware of each other. If any plugin has to understand the result of a previous plugin, it means these plugins have necessarily to co-exist so basically they become a single plugin with no purpose to split them.",
        "url": "https://github.com/ubiquibot/conversation-rewards/issues/5#issuecomment-2036458775",
        "type": "ISSUE_AUTHOR",
        "score": {
          "formatting": {
            "content": {
              "p": {
<<<<<<< HEAD
                "count": 54,
                "score": 1
              }
            },
            "wordValue": 0.2,
            "formattingMultiplier": 1
=======
                "symbols": {
                  "\\b\\w+\\b": {
                    "count": 5,
                    "multiplier": 0.1
                  }
                },
                "score": 1
              }
            },
            "multiplier": 0.25
>>>>>>> 9853408f
          },
          "reward": 8.64,
          "relevance": 0.8
        }
      },
      {
        "id": 2036535332,
        "content": "@pavlovcik To mitigate that that's why inside the comment reward itself I also integrated that `Module` principle so code is not coupled tightly and easy to build on. There is as usual pros and cons to both approaches (splitting or not) but biggest pro is that comments get evaluated once in the same spot, so we save calls to OpenAPI and speed up the process. Also makes it only one configuration file in one location. We need to think about our best options there.",
        "url": "https://github.com/ubiquibot/conversation-rewards/issues/5#issuecomment-2036535332",
        "type": "ISSUE_AUTHOR",
        "score": {
          "formatting": {
            "content": {
              "p": {
<<<<<<< HEAD
                "count": 84,
                "score": 1
              },
              "code": {
                "count": 1,
                "score": 1
              }
            },
            "wordValue": 0.2,
            "formattingMultiplier": 1
          },
          "reward": 13.6,
=======
                "symbols": {
                  "\\b\\w+\\b": {
                    "count": 14,
                    "multiplier": 0.1
                  }
                },
                "score": 1
              }
            },
            "multiplier": 0.25
          },
          "reward": 0.28,
>>>>>>> 9853408f
          "relevance": 0.8
        }
      },
      {
        "id": 2051094255,
        "content": "I realized that to carry this task properly we need to handle flags for comment more delicately as they only indicate if the comment is `ISSUE | REVIEW` with the level `MEMBER | CONTRIBUTOR` etc. but doesn't specify if it is from a task, a specification and so on. Tags should be added to the config properly as well.",
        "url": "https://github.com/ubiquibot/conversation-rewards/issues/5#issuecomment-2051094255",
        "type": "ISSUE_AUTHOR",
        "score": {
          "formatting": {
            "content": {
              "p": {
<<<<<<< HEAD
                "count": 59,
                "score": 1
              },
              "code": {
                "count": 6,
                "score": 1
              }
            },
            "wordValue": 0.2,
            "formattingMultiplier": 1
=======
                "symbols": {
                  "\\b\\w+\\b": {
                    "count": 12,
                    "multiplier": 0.1
                  }
                },
                "score": 1
              }
            },
            "multiplier": 0.25
>>>>>>> 9853408f
          },
          "reward": 10.4,
          "relevance": 0.8
        }
      },
      {
        "id": 2054424028,
        "content": "Agreed, I think currently there are 3 possible things to annotate on the comments:\r\n- `SPECIFICATION` for the issue itself, `TASK` for the related PR fixing it, or simply `COMMENT`\r\n- `MEMBER` or `CONTRIBUTOR` for the status of the member\r\n- `REVIEW` or `ISSUE` for where the comment was added\r\nI think this shall cover all cases.",
        "url": "https://github.com/ubiquibot/conversation-rewards/issues/5#issuecomment-2054424028",
        "type": "ISSUE_AUTHOR",
        "score": {
          "formatting": {
            "content": {
              "p": {
<<<<<<< HEAD
                "count": 14,
                "score": 1
              },
              "ul": {
                "count": 40,
                "score": 0
              },
              "li": {
                "count": 40,
                "score": 1
              },
              "code": {
                "count": 7,
                "score": 1
              }
            },
            "wordValue": 0.2,
            "formattingMultiplier": 1
          },
          "reward": 9.76,
=======
                "symbols": {
                  "\\b\\w+\\b": {
                    "count": 31,
                    "multiplier": 0.1
                  }
                },
                "score": 1
              }
            },
            "multiplier": 0.25
          },
          "reward": 0.62,
>>>>>>> 9853408f
          "relevance": 0.8
        }
      },
      {
        "id": 2218638141,
        "content": "In the v1 of the Ubiquibot, when a result gets evaluated, a recap is posted to the related issue with a summary and details of the rewards as well as the link to the rewards themselves Example: https://github.com/ubiquity/cloudflare-deploy-action/issues/9#issuecomment-2028623754\r\nThe same logic should be applied in the v2 version by creating a new Module responsible to post that comment. This module will receive a similar input than the one mentioned [here](https://github.com/ubiquity/cloudflare-deploy-action/issues/9#issuecomment-2028623754)\r\nThe module should be:\r\n- possible to enable / disable\r\n- eventually configurable (what data to show / hide)\r\n- coming with tests",
        "url": "https://github.com/ubiquibot/conversation-rewards/issues/5",
        "type": "ISSUE_SPECIFICATION",
        "score": {
          "formatting": {
            "content": {
              "p": {
<<<<<<< HEAD
                "count": 74,
                "score": 1
              },
              "a": {
                "count": 1,
                "score": 1
              },
              "ul": {
                "count": 16,
                "score": 0
              },
              "li": {
                "count": 16,
                "score": 1
              }
            },
            "wordValue": 0.1,
            "formattingMultiplier": 1
=======
                "symbols": {
                  "\\b\\w+\\b": {
                    "count": 2,
                    "multiplier": 0.1
                  }
                },
                "score": 1
              }
            },
            "multiplier": 0.25
>>>>>>> 9853408f
          },
          "reward": 9.1,
          "relevance": 1
        }
      },
      {
        "id": 1822452078,
        "content": "Resolves #5 \r\nDepends on #8 \r\nReviews looks gigantic but it's only due to the API snapshots I promise.\r\n&lt;!--\r\n- You must link the issue number e.g. \"Resolves #1234\"\r\n- Please do not replace the keyword \"Resolves\" https://docs.github.com/en/issues/tracking-your-work-with-issues/linking-a-pull-request-to-an-issue#linking-a-pull-request-to-an-issue-using-a-keyword\r\n--&gt;",
        "url": "https://github.com/ubiquibot/conversation-rewards/pull/12",
        "type": "PULL_SPECIFICATION",
        "score": {
          "formatting": {
            "content": {
              "p": {
<<<<<<< HEAD
                "count": 19,
                "score": 1
              },
              "ul": {
                "count": 18,
                "score": 0
              },
              "li": {
                "count": 18,
                "score": 1
              }
            },
            "wordValue": 0,
            "formattingMultiplier": 0
=======
                "symbols": {
                  "\\b\\w+\\b": {
                    "count": 1,
                    "multiplier": 0.1
                  }
                },
                "score": 1
              }
            },
            "multiplier": 0.25
>>>>>>> 9853408f
          },
          "reward": 0,
          "relevance": 0.7
        }
      },
      {
        "id": 1570010044,
        "content": "I think in this case it makes sense because this function will return `\"\"` if nothing is found. If I return `undefined` or `null` it will be interpreted in HTML as a string and will display the text null or undefined.\r\nI changed the code to always return `content` so it forces it to be properly initialized which should avoid mistakes.",
        "url": "https://github.com/ubiquibot/conversation-rewards/pull/12#discussion_r1570010044",
        "type": "PULL_AUTHOR",
        "diffHunk": "@@ -0,0 +1,212 @@\n+import { Value } from \"@sinclair/typebox/value\";\n+import Decimal from \"decimal.js\";\n+import * as fs from \"fs\";\n+import { stringify } from \"yaml\";\n+import configuration from \"../configuration/config-reader\";\n+import githubCommentConfig, { GithubCommentConfiguration } from \"../configuration/github-comment-config\";\n+import { getOctokitInstance } from \"../get-authentication-token\";\n+import { CommentType, IssueActivity } from \"../issue-activity\";\n+import { parseGitHubUrl } from \"../start\";\n+import { getPayoutConfigByNetworkId } from \"../types/payout\";\n+import program from \"./command-line\";\n+import { GithubCommentScore, Module, Result } from \"./processor\";\n+\n+/**\n+ * Posts a GitHub comment according to the given results.\n+ */\n+export class GithubCommentModule implements Module {\n+  private readonly _configuration: GithubCommentConfiguration = configuration.githubComment;\n+  private readonly _debugFilePath = \"./output.html\";\n+\n+  async transform(data: Readonly&lt;IssueActivity&gt;, result: Result): Promise&lt;Result&gt; {\n+    let body = \"\";",
        "score": {
          "formatting": {
            "content": {
              "p": {
<<<<<<< HEAD
                "count": 61,
                "score": 1
              },
              "code": {
                "count": 4,
                "score": 1
              }
            },
            "wordValue": 0.2,
            "formattingMultiplier": 2
=======
                "symbols": {
                  "\\b\\w+\\b": {
                    "count": 18,
                    "multiplier": 0.1
                  }
                },
                "score": 1
              }
            },
            "multiplier": 0.25
>>>>>>> 9853408f
          },
          "reward": 18.2,
          "relevance": 0.7
        }
<<<<<<< HEAD
      },
=======
      }
    ],
    "permitUrl": "https://pay.ubq.fi?claim=W3sidHlwZSI6ImVyYzIwLXBlcm1pdCIsInBlcm1pdCI6eyJwZXJtaXR0ZWQiOnsidG9rZW4iOiIweGU5MUQxNTNFMGI0MTUxOEEyQ2U4RGQzRDc5NDRGYTg2MzQ2M2E5N2QiLCJhbW91bnQiOiIyMDU1MDAwMDAwMDAwMDAwMDAwIn0sIm5vbmNlIjoiNTI3ODUzNTAyNjczOTk4MzczNzk3NzMyNTIzMjczMjE4NDgwMzIwMjAyMzk4MjQ4NjYyMDQ3Mjc0NTUzMTcwMTIzMDk3NjYwMDQ2OTciLCJkZWFkbGluZSI6IjU3ODk2MDQ0NjE4NjU4MDk3NzExNzg1NDkyNTA0MzQzOTUzOTI2NjM0OTkyMzMyODIwMjgyMDE5NzI4NzkyMDAzOTU2NTY0ODE5OTY3In0sInRyYW5zZmVyRGV0YWlscyI6eyJ0byI6IjB4NEQwNzA0ZjQwMEQ1N0JhOTNlRWE4ODc2NUMzRmNEQkQ4MjZkQ0ZjNCIsInJlcXVlc3RlZEFtb3VudCI6IjIwNTUwMDAwMDAwMDAwMDAwMDAifSwib3duZXIiOiIweGQ5NTMwRjNmYkJFYTExYmVEMDFEQzA5RTc5MzE4ZjJmMjAyMjM3MTYiLCJzaWduYXR1cmUiOiIweGM0NGFmOTdmMDE2Y2RjZjg3YzlhMjk2ZWYyYTNlMDRiZTIwOWFlNWMyMDc2Y2UxNDRlMjc4MzkzMDRjNmQ4MWQ2NTQxNjVmOTgxYTE4MWYyM2Q0YmIwZDBlNzVlYWY3ZGY2OGY4ZDc2MTFlNTI1NWZlYWFjOWM2YmIwNGE4YjFiMWIiLCJuZXR3b3JrSWQiOjEwMH1d",
    "evaluationCommentHtml": "&lt;details&gt;       &lt;summary&gt;         &lt;b&gt;           &lt;h3&gt;             &lt;a href=\"https://pay.ubq.fi?claim=W3sidHlwZSI6ImVyYzIwLXBlcm1pdCIsInBlcm1pdCI6eyJwZXJtaXR0ZWQiOnsidG9rZW4iOiIweGU5MUQxNTNFMGI0MTUxOEEyQ2U4RGQzRDc5NDRGYTg2MzQ2M2E5N2QiLCJhbW91bnQiOiIyMDU1MDAwMDAwMDAwMDAwMDAwIn0sIm5vbmNlIjoiNTI3ODUzNTAyNjczOTk4MzczNzk3NzMyNTIzMjczMjE4NDgwMzIwMjAyMzk4MjQ4NjYyMDQ3Mjc0NTUzMTcwMTIzMDk3NjYwMDQ2OTciLCJkZWFkbGluZSI6IjU3ODk2MDQ0NjE4NjU4MDk3NzExNzg1NDkyNTA0MzQzOTUzOTI2NjM0OTkyMzMyODIwMjgyMDE5NzI4NzkyMDAzOTU2NTY0ODE5OTY3In0sInRyYW5zZmVyRGV0YWlscyI6eyJ0byI6IjB4NEQwNzA0ZjQwMEQ1N0JhOTNlRWE4ODc2NUMzRmNEQkQ4MjZkQ0ZjNCIsInJlcXVlc3RlZEFtb3VudCI6IjIwNTUwMDAwMDAwMDAwMDAwMDAifSwib3duZXIiOiIweGQ5NTMwRjNmYkJFYTExYmVEMDFEQzA5RTc5MzE4ZjJmMjAyMjM3MTYiLCJzaWduYXR1cmUiOiIweGM0NGFmOTdmMDE2Y2RjZjg3YzlhMjk2ZWYyYTNlMDRiZTIwOWFlNWMyMDc2Y2UxNDRlMjc4MzkzMDRjNmQ4MWQ2NTQxNjVmOTgxYTE4MWYyM2Q0YmIwZDBlNzVlYWY3ZGY2OGY4ZDc2MTFlNTI1NWZlYWFjOWM2YmIwNGE4YjFiMWIiLCJuZXR3b3JrSWQiOjEwMH1d\" target=\"_blank\" rel=\"noopener\"&gt;               [ 2.055 WXDAI ]             &lt;/a&gt;           &lt;/h3&gt;           &lt;h6&gt;             @molecula451           &lt;/h6&gt;         &lt;/b&gt;       &lt;/summary&gt;       &lt;h6&gt;Contributions Overview&lt;/h6&gt;       &lt;table&gt;         &lt;thead&gt;           &lt;tr&gt;             &lt;th&gt;View&lt;/th&gt;             &lt;th&gt;Contribution&lt;/th&gt;             &lt;th&gt;Count&lt;/th&gt;             &lt;th&gt;Reward&lt;/th&gt;           &lt;/tr&gt;         &lt;/thead&gt;         &lt;tbody&gt;                      &lt;tr&gt;             &lt;td&gt;Issue&lt;/td&gt;             &lt;td&gt;Comment&lt;/td&gt;             &lt;td&gt;6&lt;/td&gt;             &lt;td&gt;1.58&lt;/td&gt;           &lt;/tr&gt;           &lt;tr&gt;             &lt;td&gt;Review&lt;/td&gt;             &lt;td&gt;Comment&lt;/td&gt;             &lt;td&gt;2&lt;/td&gt;             &lt;td&gt;0.475&lt;/td&gt;           &lt;/tr&gt;         &lt;/tbody&gt;       &lt;/table&gt;       &lt;h6&gt;Conversation Incentives&lt;/h6&gt;       &lt;table&gt;         &lt;thead&gt;           &lt;tr&gt;             &lt;th&gt;Comment&lt;/th&gt;             &lt;th&gt;Formatting&lt;/th&gt;             &lt;th&gt;Relevance&lt;/th&gt;             &lt;th&gt;Reward&lt;/th&gt;           &lt;/tr&gt;         &lt;/thead&gt;         &lt;tbody&gt;                      &lt;tr&gt;             &lt;td&gt;               &lt;h6&gt;                 &lt;a href=\"https://github.com/ubiquibot/comment-incentives/issues/22#issuecomment-1948916343\" target=\"_blank\" rel=\"noopener\"&gt;pavlovcik i think we need to update a bit the readme ![image_20&amp;hellip;&lt;/a&gt;               &lt;/h6&gt;             &lt;/td&gt;             &lt;td&gt;             &lt;details&gt;               &lt;summary&gt;                 0.375               &lt;/summary&gt;               &lt;pre&gt;content:&amp;#13;  p:&amp;#13;    symbols:&amp;#13;      \\b\\w+\\b:&amp;#13;        count: 15&amp;#13;        multiplier: 0.1&amp;#13;    score: 1&amp;#13;  img:&amp;#13;    symbols:&amp;#13;      \\b\\w+\\b:&amp;#13;        count: 1&amp;#13;        multiplier: 0.1&amp;#13;    score: 0&amp;#13;multiplier: 0.25&amp;#13;&lt;/pre&gt;              &lt;/details&gt;             &lt;/td&gt;             &lt;td&gt;0.8&lt;/td&gt;             &lt;td&gt;0.3&lt;/td&gt;           &lt;/tr&gt;           &lt;tr&gt;             &lt;td&gt;               &lt;h6&gt;                 &lt;a href=\"https://github.com/ubiquibot/comment-incentives/issues/22#issuecomment-1948989989\" target=\"_blank\" rel=\"noopener\"&gt;let us know when done&lt;/a&gt;               &lt;/h6&gt;             &lt;/td&gt;             &lt;td&gt;             &lt;details&gt;               &lt;summary&gt;                 0.125               &lt;/summary&gt;               &lt;pre&gt;content:&amp;#13;  p:&amp;#13;    symbols:&amp;#13;      \\b\\w+\\b:&amp;#13;        count: 5&amp;#13;        multiplier: 0.1&amp;#13;    score: 1&amp;#13;multiplier: 0.25&amp;#13;&lt;/pre&gt;              &lt;/details&gt;             &lt;/td&gt;             &lt;td&gt;0.8&lt;/td&gt;             &lt;td&gt;0.1&lt;/td&gt;           &lt;/tr&gt;           &lt;tr&gt;             &lt;td&gt;               &lt;h6&gt;                 &lt;a href=\"https://github.com/ubiquibot/comment-incentives/issues/22#issuecomment-1949195772\" target=\"_blank\" rel=\"noopener\"&gt;https://github.com/ubiquibot/comment-incentives/actions/runs/793&amp;hellip;&lt;/a&gt;               &lt;/h6&gt;             &lt;/td&gt;             &lt;td&gt;             &lt;details&gt;               &lt;summary&gt;                 0.35               &lt;/summary&gt;               &lt;pre&gt;content:&amp;#13;  p:&amp;#13;    symbols:&amp;#13;      \\b\\w+\\b:&amp;#13;        count: 14&amp;#13;        multiplier: 0.1&amp;#13;    score: 1&amp;#13;multiplier: 0.25&amp;#13;&lt;/pre&gt;              &lt;/details&gt;             &lt;/td&gt;             &lt;td&gt;0.8&lt;/td&gt;             &lt;td&gt;0.28&lt;/td&gt;           &lt;/tr&gt;           &lt;tr&gt;             &lt;td&gt;               &lt;h6&gt;                 &lt;a href=\"https://github.com/ubiquibot/comment-incentives/issues/22#issuecomment-1949564869\" target=\"_blank\" rel=\"noopener\"&gt;@pavlovcik permitted with hard debug (tho no funds in the privat&amp;hellip;&lt;/a&gt;               &lt;/h6&gt;             &lt;/td&gt;             &lt;td&gt;             &lt;details&gt;               &lt;summary&gt;                 0.3               &lt;/summary&gt;               &lt;pre&gt;content:&amp;#13;  p:&amp;#13;    symbols:&amp;#13;      \\b\\w+\\b:&amp;#13;        count: 12&amp;#13;        multiplier: 0.1&amp;#13;    score: 1&amp;#13;multiplier: 0.25&amp;#13;&lt;/pre&gt;              &lt;/details&gt;             &lt;/td&gt;             &lt;td&gt;0.8&lt;/td&gt;             &lt;td&gt;0.24&lt;/td&gt;           &lt;/tr&gt;           &lt;tr&gt;             &lt;td&gt;               &lt;h6&gt;                 &lt;a href=\"https://github.com/ubiquibot/comment-incentives/issues/22#issuecomment-1949635137\" target=\"_blank\" rel=\"noopener\"&gt;pavlovcik i re-generated the X25519 to trigger the permit, what &amp;hellip;&lt;/a&gt;               &lt;/h6&gt;             &lt;/td&gt;             &lt;td&gt;             &lt;details&gt;               &lt;summary&gt;                 0.775               &lt;/summary&gt;               &lt;pre&gt;content:&amp;#13;  p:&amp;#13;    symbols:&amp;#13;      \\b\\w+\\b:&amp;#13;        count: 31&amp;#13;        multiplier: 0.1&amp;#13;    score: 1&amp;#13;multiplier: 0.25&amp;#13;&lt;/pre&gt;              &lt;/details&gt;             &lt;/td&gt;             &lt;td&gt;0.8&lt;/td&gt;             &lt;td&gt;0.62&lt;/td&gt;           &lt;/tr&gt;           &lt;tr&gt;             &lt;td&gt;               &lt;h6&gt;                 &lt;a href=\"https://github.com/ubiquibot/comment-incentives/issues/22#issuecomment-1949639196\" target=\"_blank\" rel=\"noopener\"&gt;sure thing&lt;/a&gt;               &lt;/h6&gt;             &lt;/td&gt;             &lt;td&gt;             &lt;details&gt;               &lt;summary&gt;                 0.05               &lt;/summary&gt;               &lt;pre&gt;content:&amp;#13;  p:&amp;#13;    symbols:&amp;#13;      \\b\\w+\\b:&amp;#13;        count: 2&amp;#13;        multiplier: 0.1&amp;#13;    score: 1&amp;#13;multiplier: 0.25&amp;#13;&lt;/pre&gt;              &lt;/details&gt;             &lt;/td&gt;             &lt;td&gt;0.8&lt;/td&gt;             &lt;td&gt;0.04&lt;/td&gt;           &lt;/tr&gt;           &lt;tr&gt;             &lt;td&gt;               &lt;h6&gt;                 &lt;a href=\"https://github.com/ubiquibot/comment-incentives/pull/25#issuecomment-1949038563\" target=\"_blank\" rel=\"noopener\"&gt;indeed&lt;/a&gt;               &lt;/h6&gt;             &lt;/td&gt;             &lt;td&gt;             &lt;details&gt;               &lt;summary&gt;                 0.025               &lt;/summary&gt;               &lt;pre&gt;content:&amp;#13;  p:&amp;#13;    symbols:&amp;#13;      \\b\\w+\\b:&amp;#13;        count: 1&amp;#13;        multiplier: 0.1&amp;#13;    score: 1&amp;#13;multiplier: 0.25&amp;#13;&lt;/pre&gt;              &lt;/details&gt;             &lt;/td&gt;             &lt;td&gt;1&lt;/td&gt;             &lt;td&gt;0.025&lt;/td&gt;           &lt;/tr&gt;           &lt;tr&gt;             &lt;td&gt;               &lt;h6&gt;                 &lt;a href=\"https://github.com/ubiquibot/comment-incentives/pull/25#issuecomment-1949044855\" target=\"_blank\" rel=\"noopener\"&gt;go to go pavlovick, we'll be using this one for test only or tes&amp;hellip;&lt;/a&gt;               &lt;/h6&gt;             &lt;/td&gt;             &lt;td&gt;             &lt;details&gt;               &lt;summary&gt;                 0.45               &lt;/summary&gt;               &lt;pre&gt;content:&amp;#13;  p:&amp;#13;    symbols:&amp;#13;      \\b\\w+\\b:&amp;#13;        count: 18&amp;#13;        multiplier: 0.1&amp;#13;    score: 1&amp;#13;multiplier: 0.25&amp;#13;&lt;/pre&gt;              &lt;/details&gt;             &lt;/td&gt;             &lt;td&gt;1&lt;/td&gt;             &lt;td&gt;0.45&lt;/td&gt;           &lt;/tr&gt;         &lt;/tbody&gt;       &lt;/table&gt;     &lt;/details&gt;"
  },
  "0x4007": {
    "total": 100.98,
    "userId": 4975670,
    "comments": [
>>>>>>> 9853408f
      {
        "id": 1570011467,
        "content": "It is supposed to represent a comment. Would you prefer a descriptive action such as `COMMENTED`?",
        "url": "https://github.com/ubiquibot/conversation-rewards/pull/12#discussion_r1570011467",
        "type": "PULL_AUTHOR",
        "diffHunk": "@@ -27,29 +27,39 @@ formattingEvaluator:\n     td: 1\n     hr: 0\n   multipliers:\n-    - type: [ISSUE, ISSUER]:\n+    - type: [ISSUE, ISSUER, TASK]:\n+      formattingMultiplier: 1\n+      wordValue: 0.1\n+    - type: [ISSUE, ISSUER, COMMENT]:\n       formattingMultiplier: 1\n       wordValue: 0.2\n-    - type: [ISSUE, ASSIGNEE]:\n+    - type: [ISSUE, ASSIGNEE, COMMENT]:",
        "score": {
          "formatting": {
            "content": {
              "p": {
<<<<<<< HEAD
                "count": 16,
                "score": 1
              },
              "code": {
                "count": 1,
                "score": 1
              }
            },
            "wordValue": 0.2,
            "formattingMultiplier": 2
=======
                "symbols": {
                  "\\b\\w+\\b": {
                    "count": 21,
                    "multiplier": 0.2
                  }
                },
                "score": 1
              }
            },
            "multiplier": 1
>>>>>>> 9853408f
          },
          "reward": 4.76,
          "relevance": 0.7
        }
      },
      {
        "id": 1570014142,
        "content": "True, just picked this up from the previous codebase. https://rpc.gnosischain.com should do it for both then?",
        "url": "https://github.com/ubiquibot/conversation-rewards/pull/12#discussion_r1570014142",
        "type": "PULL_AUTHOR",
        "diffHunk": "@@ -0,0 +1,22 @@\n+// available tokens for payouts\n+export const PAYMENT_TOKEN_PER_NETWORK: Record&lt;string, { rpc: string; token: string; symbol: string }&gt; = {\n+  \"1\": {\n+    rpc: \"https://rpc-bot.ubq.fi/v1/mainnet\",",
        "score": {
          "formatting": {
            "content": {
              "p": {
<<<<<<< HEAD
                "count": 16,
                "score": 1
              }
            },
            "wordValue": 0.2,
            "formattingMultiplier": 2
          },
          "reward": 4.48,
          "relevance": 0.7
=======
                "symbols": {
                  "\\b\\w+\\b": {
                    "count": 16,
                    "multiplier": 0.2
                  }
                },
                "score": 1
              }
            },
            "multiplier": 1
          },
          "reward": 2.56,
          "relevance": 0.8
>>>>>>> 9853408f
        }
      },
      {
        "id": 1570187141,
        "content": "Seems convoluted to me and I don't know what problem that solved, but sure can do. Because either way this will yield an empty string or populated string?\r\nEither way changed to a `const string[]` to minimize mistakes then!",
        "url": "https://github.com/ubiquibot/conversation-rewards/pull/12#discussion_r1570187141",
        "type": "PULL_AUTHOR",
        "diffHunk": "@@ -0,0 +1,212 @@\n+import { Value } from \"@sinclair/typebox/value\";\n+import Decimal from \"decimal.js\";\n+import * as fs from \"fs\";\n+import { stringify } from \"yaml\";\n+import configuration from \"../configuration/config-reader\";\n+import githubCommentConfig, { GithubCommentConfiguration } from \"../configuration/github-comment-config\";\n+import { getOctokitInstance } from \"../get-authentication-token\";\n+import { CommentType, IssueActivity } from \"../issue-activity\";\n+import { parseGitHubUrl } from \"../start\";\n+import { getPayoutConfigByNetworkId } from \"../types/payout\";\n+import program from \"./command-line\";\n+import { GithubCommentScore, Module, Result } from \"./processor\";\n+\n+/**\n+ * Posts a GitHub comment according to the given results.\n+ */\n+export class GithubCommentModule implements Module {\n+  private readonly _configuration: GithubCommentConfiguration = configuration.githubComment;\n+  private readonly _debugFilePath = \"./output.html\";\n+\n+  async transform(data: Readonly&lt;IssueActivity&gt;, result: Result): Promise&lt;Result&gt; {\n+    let body = \"\";",
        "score": {
          "formatting": {
            "content": {
              "p": {
<<<<<<< HEAD
                "count": 39,
                "score": 1
              },
              "code": {
                "count": 2,
                "score": 1
              }
            },
            "wordValue": 0.2,
            "formattingMultiplier": 2
          },
          "reward": 11.48,
          "relevance": 0.7
=======
                "symbols": {
                  "\\b\\w+\\b": {
                    "count": 71,
                    "multiplier": 0.2
                  }
                },
                "score": 1
              },
              "code": {
                "symbols": {
                  "\\b\\w+\\b": {
                    "count": 2,
                    "multiplier": 0.2
                  }
                },
                "score": 1
              }
            },
            "multiplier": 1
          },
          "reward": 11.68,
          "relevance": 0.8
>>>>>>> 9853408f
        }
      },
      {
        "id": 1570188450,
        "content": "Changed `COMMENT` to `COMMENTED`, added jsdoc description for each value\r\nhttps://github.com/ubiquibot/conversation-rewards/blob/559c13c9a7d548519a6434e1b8393fd0d5c8f3db/src/issue-activity.ts#L21",
        "url": "https://github.com/ubiquibot/conversation-rewards/pull/12#discussion_r1570188450",
        "type": "PULL_AUTHOR",
        "diffHunk": "@@ -27,29 +27,39 @@ formattingEvaluator:\n     td: 1\n     hr: 0\n   multipliers:\n-    - type: [ISSUE, ISSUER]:\n+    - type: [ISSUE, ISSUER, TASK]:\n+      formattingMultiplier: 1\n+      wordValue: 0.1\n+    - type: [ISSUE, ISSUER, COMMENT]:\n       formattingMultiplier: 1\n       wordValue: 0.2\n-    - type: [ISSUE, ASSIGNEE]:\n+    - type: [ISSUE, ASSIGNEE, COMMENT]:",
        "score": {
          "formatting": {
            "content": {
              "p": {
<<<<<<< HEAD
                "count": 11,
                "score": 1
              },
              "code": {
                "count": 2,
                "score": 1
              }
            },
            "wordValue": 0.2,
            "formattingMultiplier": 2
          },
          "reward": 3.64,
          "relevance": 0.7
=======
                "symbols": {
                  "\\b\\w+\\b": {
                    "count": 9,
                    "multiplier": 0.2
                  }
                },
                "score": 1
              }
            },
            "multiplier": 1
          },
          "reward": 1.44,
          "relevance": 0.8
>>>>>>> 9853408f
        }
      },
      {
        "id": 1573413974,
        "content": "Simply makes the docs linking the code within the comment, for convenience, and looks like this\r\n&lt;img width=\"598\" alt=\"image\" src=\"https://github.com/ubiquibot/conversation-rewards/assets/9807008/76a60610-f3e4-4886-a9bd-c34a4c67a198\"&gt;\r\nAlso be careful you linked a random GitHub account within your comment",
        "url": "https://github.com/ubiquibot/conversation-rewards/pull/12#discussion_r1573413974",
        "type": "PULL_AUTHOR",
        "diffHunk": "@@ -19,12 +19,42 @@ import {\n } from \"./start\";\n \n export enum CommentType {\n+  /**\n+   * Review related item\n+   */\n   REVIEW = 0b1,\n+  /**\n+   * Issue related item\n+   */\n   ISSUE = 0b10,\n+  /**\n+   * User assigned to the {@link CommentType.ISSUE} or {@link CommentType.REVIEW}\n+   */\n   ASSIGNEE = 0b100,\n+  /**\n+   * The author of the {@link CommentType.ISSUE} or {@link CommentType.REVIEW}\n+   */\n   ISSUER = 0b1000,\n+  /**\n+   * A user that is part of the organization or owner of the repo\n+   */\n   COLLABORATOR = 0b10000,\n+  /**\n+   * A user that is NOT part of the organization nor owner of the repo\n+   */\n   CONTRIBUTOR = 0b100000,\n+  /**\n+   * A user comment action on a {@link CommentType.ISSUE} or {@link CommentType.REVIEW}",
        "score": {
          "formatting": {
            "content": {
              "p": {
<<<<<<< HEAD
                "count": 32,
                "score": 1
              }
            },
            "wordValue": 0.2,
            "formattingMultiplier": 2
          },
          "reward": 8.96,
          "relevance": 0.7
=======
                "symbols": {
                  "\\b\\w+\\b": {
                    "count": 8,
                    "multiplier": 0.2
                  }
                },
                "score": 1
              }
            },
            "multiplier": 1
          },
          "reward": 1.28,
          "relevance": 0.8
>>>>>>> 9853408f
        }
      },
      {
        "id": 1573416633,
        "content": "In the case of a string it would coerce the value and you would get \"null\" as a string so I get your point indeed",
        "url": "https://github.com/ubiquibot/conversation-rewards/pull/12#discussion_r1573416633",
        "type": "PULL_AUTHOR",
        "diffHunk": "@@ -0,0 +1,212 @@\n+import { Value } from \"@sinclair/typebox/value\";\n+import Decimal from \"decimal.js\";\n+import * as fs from \"fs\";\n+import { stringify } from \"yaml\";\n+import configuration from \"../configuration/config-reader\";\n+import githubCommentConfig, { GithubCommentConfiguration } from \"../configuration/github-comment-config\";\n+import { getOctokitInstance } from \"../get-authentication-token\";\n+import { CommentType, IssueActivity } from \"../issue-activity\";\n+import { parseGitHubUrl } from \"../start\";\n+import { getPayoutConfigByNetworkId } from \"../types/payout\";\n+import program from \"./command-line\";\n+import { GithubCommentScore, Module, Result } from \"./processor\";\n+\n+/**\n+ * Posts a GitHub comment according to the given results.\n+ */\n+export class GithubCommentModule implements Module {\n+  private readonly _configuration: GithubCommentConfiguration = configuration.githubComment;\n+  private readonly _debugFilePath = \"./output.html\";\n+\n+  async transform(data: Readonly&lt;IssueActivity&gt;, result: Result): Promise&lt;Result&gt; {\n+    let body = \"\";",
        "score": {
          "formatting": {
            "content": {
              "p": {
<<<<<<< HEAD
                "count": 25,
                "score": 1
              }
            },
            "wordValue": 0.2,
            "formattingMultiplier": 2
=======
                "symbols": {
                  "\\b\\w+\\b": {
                    "count": 51,
                    "multiplier": 0.2
                  }
                },
                "score": 1
              }
            },
            "multiplier": 1
>>>>>>> 9853408f
          },
          "reward": 7,
          "relevance": 0.7
        }
      },
      {
        "id": 1573420718,
        "content": "`observe` would help to chose what we want to include and ignore? We surely can add more properties as it goes. The purpose of this section is to attribute different multipliers based on the type of comment, mimicking the old [codebase](https://github.com/ubiquibot/comment-incentives/blob/525fcdccc8f0d9032a41cdaed3b4fbc6514d44b6/src/handlers/issue/comment-scoring-by-contribution-style.ts)",
        "url": "https://github.com/ubiquibot/conversation-rewards/pull/12#discussion_r1573420718",
        "type": "PULL_AUTHOR",
        "diffHunk": "@@ -27,29 +27,39 @@ formattingEvaluator:\n     td: 1\n     hr: 0\n   multipliers:\n-    - type: [ISSUE, ISSUER]:\n+    - type: [ISSUE, ISSUER, TASK]:\n+      formattingMultiplier: 1\n+      wordValue: 0.1\n+    - type: [ISSUE, ISSUER, COMMENTED]:\n       formattingMultiplier: 1\n       wordValue: 0.2\n-    - type: [ISSUE, ASSIGNEE]:\n+    - type: [ISSUE, ASSIGNEE, COMMENTED]:\n       formattingMultiplier: 0\n       wordValue: 0\n-    - type: [ISSUE, COLLABORATOR]:\n+    - type: [ISSUE, COLLABORATOR, COMMENTED]:",
        "score": {
          "formatting": {
            "content": {
              "p": {
<<<<<<< HEAD
                "count": 41,
                "score": 1
              },
              "code": {
                "count": 1,
                "score": 1
              },
              "a": {
                "count": 1,
                "score": 1
              }
            },
            "wordValue": 0.2,
            "formattingMultiplier": 2
          },
          "reward": 12.04,
          "relevance": 0.7
=======
                "symbols": {
                  "\\b\\w+\\b": {
                    "count": 20,
                    "multiplier": 0.1
                  }
                },
                "score": 1
              },
              "code": {
                "symbols": {
                  "\\b\\w+\\b": {
                    "count": 2,
                    "multiplier": 0.1
                  }
                },
                "score": 1
              },
              "ol": {
                "symbols": {
                  "\\b\\w+\\b": {
                    "count": 52,
                    "multiplier": 0.1
                  }
                },
                "score": 0
              },
              "li": {
                "symbols": {
                  "\\b\\w+\\b": {
                    "count": 35,
                    "multiplier": 0.1
                  }
                },
                "score": 1
              },
              "em": {
                "symbols": {
                  "\\b\\w+\\b": {
                    "count": 15,
                    "multiplier": 0.1
                  }
                },
                "score": 0
              }
            },
            "multiplier": 1
          },
          "reward": 5.7,
          "relevance": 1
>>>>>>> 9853408f
        }
      },
      {
        "id": 1573731420,
        "content": "Not very useful indeed. I am working on the tests on a separate PR to avoid cluttering that one. I didn't cover all the tests cases yet!\r\nhttps://github.com/ubiquibot/conversation-rewards/pull/14",
        "url": "https://github.com/ubiquibot/conversation-rewards/pull/12#discussion_r1573731420",
        "type": "PULL_AUTHOR",
        "diffHunk": "",
        "score": {
          "formatting": {
            "content": {
              "p": {
<<<<<<< HEAD
                "count": 28,
                "score": 1
              }
            },
            "wordValue": 0.2,
            "formattingMultiplier": 2
=======
                "symbols": {
                  "\\b\\w+\\b": {
                    "count": 7,
                    "multiplier": 0.1
                  }
                },
                "score": 1
              }
            },
            "multiplier": 1
>>>>>>> 9853408f
          },
          "reward": 7.84,
          "relevance": 0.7
        }
      },
      {
        "id": 1573731649,
        "content": "See https://github.com/ubiquibot/conversation-rewards/pull/14 for the soon up to date mocks",
        "url": "https://github.com/ubiquibot/conversation-rewards/pull/12#discussion_r1573731649",
        "type": "PULL_AUTHOR",
        "diffHunk": "",
        "score": {
          "formatting": {
            "content": {
              "p": {
<<<<<<< HEAD
                "count": 9,
                "score": 1
              }
            },
            "wordValue": 0.2,
            "formattingMultiplier": 2
=======
                "symbols": {
                  "\\b\\w+\\b": {
                    "count": 12,
                    "multiplier": 0.1
                  }
                },
                "score": 1
              }
            },
            "multiplier": 1
>>>>>>> 9853408f
          },
          "reward": 2.52,
          "relevance": 0.7
        }
      },
      {
        "id": 1573733603,
        "content": "Good point, also symbol should not be DAI but ETH isn't it?\r\n`pay.ubq.fi` seems to be using https://rpc.mevblocker.io for its RPC which seems to have low latency, a good privacy and score according to Chainlist as well.",
        "url": "https://github.com/ubiquibot/conversation-rewards/pull/12#discussion_r1573733603",
        "type": "PULL_AUTHOR",
        "diffHunk": "@@ -0,0 +1,22 @@\n+// available tokens for payouts\n+export const PAYMENT_TOKEN_PER_NETWORK: Record&lt;string, { rpc: string; token: string; symbol: string }&gt; = {\n+  \"1\": {\n+    rpc: \"https://rpc.gnosischain.com\",\n+    token: \"0x6B175474E89094C44Da98b954EedeAC495271d0F\",\n+    symbol: \"DAI\",\n+  },",
        "score": {
          "formatting": {
            "content": {
              "p": {
<<<<<<< HEAD
                "count": 37,
                "score": 1
              },
              "code": {
                "count": 1,
                "score": 1
              }
            },
            "wordValue": 0.2,
            "formattingMultiplier": 2
          },
          "reward": 10.64,
          "relevance": 0.7
        }
      },
      {
        "id": 1573737049,
        "content": "Had changed it everywhere else but here, now it should be fine",
        "url": "https://github.com/ubiquibot/conversation-rewards/pull/12#discussion_r1573737049",
        "type": "PULL_AUTHOR",
        "diffHunk": "@@ -0,0 +1,212 @@\n+import { Value } from \"@sinclair/typebox/value\";\n+import Decimal from \"decimal.js\";\n+import * as fs from \"fs\";\n+import { stringify } from \"yaml\";\n+import configuration from \"../configuration/config-reader\";\n+import githubCommentConfig, { GithubCommentConfiguration } from \"../configuration/github-comment-config\";\n+import { getOctokitInstance } from \"../get-authentication-token\";\n+import { CommentType, IssueActivity } from \"../issue-activity\";\n+import { parseGitHubUrl } from \"../start\";\n+import { getPayoutConfigByNetworkId } from \"../types/payout\";\n+import program from \"./command-line\";\n+import { GithubCommentScore, Module, Result } from \"./processor\";\n+\n+/**\n+ * Posts a GitHub comment according to the given results.\n+ */\n+export class GithubCommentModule implements Module {\n+  private readonly _configuration: GithubCommentConfiguration = configuration.githubComment;\n+  private readonly _debugFilePath = \"./output.html\";\n+\n+  async transform(data: Readonly&lt;IssueActivity&gt;, result: Result): Promise&lt;Result&gt; {\n+    let body = \"\";",
        "score": {
          "formatting": {
            "content": {
              "p": {
                "count": 12,
                "score": 1
              }
            },
            "wordValue": 0.2,
            "formattingMultiplier": 2
          },
          "reward": 3.36,
          "relevance": 0.7
        }
      },
      {
        "id": 1574114225,
        "content": "This matches any whitespace character (spaces, tabs, line breaks) so basically I make the produced HTML one liner. This helps to collect it from the CLI, makes the string shorter and more compact.",
        "url": "https://github.com/ubiquibot/conversation-rewards/pull/12#discussion_r1574114225",
        "type": "PULL_AUTHOR",
        "diffHunk": "@@ -0,0 +1,216 @@\n+import { Value } from \"@sinclair/typebox/value\";\n+import Decimal from \"decimal.js\";\n+import * as fs from \"fs\";\n+import { stringify } from \"yaml\";\n+import configuration from \"../configuration/config-reader\";\n+import githubCommentConfig, { GithubCommentConfiguration } from \"../configuration/github-comment-config\";\n+import { getOctokitInstance } from \"../get-authentication-token\";\n+import { CommentType, IssueActivity } from \"../issue-activity\";\n+import { parseGitHubUrl } from \"../start\";\n+import { getPayoutConfigByNetworkId } from \"../types/payout\";\n+import program from \"./command-line\";\n+import { GithubCommentScore, Module, Result } from \"./processor\";\n+\n+/**\n+ * Posts a GitHub comment according to the given results.\n+ */\n+export class GithubCommentModule implements Module {\n+  private readonly _configuration: GithubCommentConfiguration = configuration.githubComment;\n+  private readonly _debugFilePath = \"./output.html\";\n+\n+  async transform(data: Readonly&lt;IssueActivity&gt;, result: Result): Promise&lt;Result&gt; {\n+    let body = \"\";\n+\n+    for (const [key, value] of Object.entries(result)) {\n+      result[key].evaluationCommentHtml = this._generateHtml(key, value);\n+      body += result[key].evaluationCommentHtml;\n+    }\n+    if (this._configuration.debug) {\n+      fs.writeFileSync(this._debugFilePath, body);\n+    }\n+    if (this._configuration.post) {\n+      try {\n+        const octokit = getOctokitInstance();\n+        const { owner, repo, issue_number } = parseGitHubUrl(program.opts().issue);\n+\n+        await octokit.issues.createComment({\n+          body,\n+          repo,\n+          owner,\n+          issue_number,\n+        });\n+      } catch (e) {\n+        console.error(`Could not post GitHub comment: ${e}`);\n+      }\n+    }\n+    return Promise.resolve(result);\n+  }\n+\n+  get enabled(): boolean {\n+    if (!Value.Check(githubCommentConfig, this._configuration)) {\n+      console.warn(\"Invalid configuration detected for GithubContentModule, disabling.\");\n+      return false;\n+    }\n+    return true;\n+  }\n+\n+  _generateHtml(username: string, result: Result[0]) {\n+    const sorted = result.comments?.reduce&lt;{\n+      issues: { task: GithubCommentScore | null; comments: GithubCommentScore[] };\n+      reviews: GithubCommentScore[];\n+    }&gt;(\n+      (acc, curr) =&gt; {\n+        if (curr.type &amp; CommentType.ISSUE) {\n+          if (curr.type &amp; CommentType.TASK) {\n+            acc.issues.task = curr;\n+          } else {\n+            acc.issues.comments.push(curr);\n+          }\n+        } else if (curr.type &amp; CommentType.REVIEW) {\n+          acc.reviews.push(curr);\n+        }\n+        return acc;\n+      },\n+      { issues: { task: null, comments: [] }, reviews: [] }\n+    );\n+\n+    function createContributionRows() {\n+      const content: string[] = [];\n+\n+      if (!sorted) {\n+        return content.join(\"\");\n+      }\n+\n+      function generateContributionRow(\n+        view: string,\n+        contribution: string,\n+        count: number,\n+        reward: number | Decimal | undefined\n+      ) {\n+        return `\n+          &lt;tr&gt;\n+            &lt;td&gt;${view}&lt;/td&gt;\n+            &lt;td&gt;${contribution}&lt;/td&gt;\n+            &lt;td&gt;${count}&lt;/td&gt;\n+            &lt;td&gt;${reward || \"-\"}&lt;/td&gt;\n+          &lt;/tr&gt;`;\n+      }\n+\n+      if (result.task?.reward) {\n+        content.push(generateContributionRow(\"Issue\", \"Task\", 1, result.task.reward));\n+      }\n+      if (sorted.issues.task) {\n+        content.push(generateContributionRow(\"Issue\", \"Specification\", 1, sorted.issues.task.score?.reward));\n+      }\n+      if (sorted.issues.comments.length) {\n+        content.push(\n+          generateContributionRow(\n+            \"Issue\",\n+            \"Comment\",\n+            sorted.issues.comments.length,\n+            sorted.issues.comments.reduce((acc, curr) =&gt; acc.add(curr.score?.reward ?? 0), new Decimal(0))\n+          )\n+        );\n+      }\n+      if (sorted.reviews.length) {\n+        content.push(\n+          generateContributionRow(\n+            \"Review\",\n+            \"Comment\",\n+            sorted.reviews.length,\n+            sorted.reviews.reduce((acc, curr) =&gt; acc.add(curr.score?.reward ?? 0), new Decimal(0))\n+          )\n+        );\n+      }\n+      return content.join(\"\");\n+    }\n+\n+    function createIncentiveRows() {\n+      const content: string[] = [];\n+\n+      if (!sorted) {\n+        return content.join(\"\");\n+      }\n+\n+      function buildIncentiveRow(commentScore: GithubCommentScore) {\n+        // Properly escape carriage returns for HTML rendering\n+        const formatting = stringify(commentScore.score?.formatting?.content).replace(/[\\n\\r]/g, \"&amp;#13;\");\n+        return `\n+          &lt;tr&gt;\n+            &lt;td&gt;\n+              &lt;h6&gt;\n+                &lt;a href=\"${commentScore.url}\" target=\"_blank\" rel=\"noopener\"&gt;${commentScore.content.replace(/(.{64})..+/, \"$1…\")}&lt;/a&gt;\n+              &lt;/h6&gt;\n+            &lt;/td&gt;\n+            &lt;td&gt;\n+            &lt;details&gt;\n+              &lt;summary&gt;\n+                ${Object.values(commentScore.score?.formatting?.content || {}).reduce((acc, curr) =&gt; {\n+                  return acc.add(curr.score * curr.count);\n+                }, new Decimal(0))}\n+              &lt;/summary&gt;\n+              &lt;pre&gt;${formatting}&lt;/pre&gt;\n+             &lt;/details&gt;\n+            &lt;/td&gt;\n+            &lt;td&gt;${commentScore.score?.relevance || \"-\"}&lt;/td&gt;\n+            &lt;td&gt;${commentScore.score?.reward || \"-\"}&lt;/td&gt;\n+          &lt;/tr&gt;`;\n+      }\n+\n+      for (const issueComment of sorted.issues.comments) {\n+        content.push(buildIncentiveRow(issueComment));\n+      }\n+      for (const reviewComment of sorted.reviews) {\n+        content.push(buildIncentiveRow(reviewComment));\n+      }\n+      return content.join(\"\");\n+    }\n+\n+    return `\n+    &lt;details&gt;\n+      &lt;summary&gt;\n+        &lt;b&gt;\n+          &lt;h3&gt;\n+            &lt;a href=\"${result.permitUrl}\" target=\"_blank\" rel=\"noopener\"&gt;\n+              [ ${result.total} ${getPayoutConfigByNetworkId(program.opts().evmNetworkId).symbol} ]\n+            &lt;/a&gt;\n+          &lt;/h3&gt;\n+          &lt;h6&gt;\n+            @${username}\n+          &lt;/h6&gt;\n+        &lt;/b&gt;\n+      &lt;/summary&gt;\n+      &lt;h6&gt;Contributions Overview&lt;/h6&gt;\n+      &lt;table&gt;\n+        &lt;thead&gt;\n+          &lt;tr&gt;\n+            &lt;th&gt;View&lt;/th&gt;\n+            &lt;th&gt;Contribution&lt;/th&gt;\n+            &lt;th&gt;Count&lt;/th&gt;\n+            &lt;th&gt;Reward&lt;/th&gt;\n+          &lt;/tr&gt;\n+        &lt;/thead&gt;\n+        &lt;tbody&gt;\n+          ${createContributionRows()}\n+        &lt;/tbody&gt;\n+      &lt;/table&gt;\n+      &lt;h6&gt;Conversation Incentives&lt;/h6&gt;\n+      &lt;table&gt;\n+        &lt;thead&gt;\n+          &lt;tr&gt;\n+            &lt;th&gt;Comment&lt;/th&gt;\n+            &lt;th&gt;Formatting&lt;/th&gt;\n+            &lt;th&gt;Relevance&lt;/th&gt;\n+            &lt;th&gt;Reward&lt;/th&gt;\n+          &lt;/tr&gt;\n+        &lt;/thead&gt;\n+        &lt;tbody&gt;\n+          ${createIncentiveRows()}\n+        &lt;/tbody&gt;\n+      &lt;/table&gt;\n+    &lt;/details&gt;\n+    `\n+      .replace(/\\s+/g, \" \")",
        "score": {
          "formatting": {
            "content": {
              "p": {
                "count": 33,
                "score": 1
              }
            },
            "wordValue": 0.2,
            "formattingMultiplier": 2
          },
          "reward": 9.24,
          "relevance": 0.7
        }
      },
      {
        "id": 1574622869,
        "content": "By definition `dump` was just outputting results to stdout, but I could make it return the result as well. Since the console log is what we want to make sure works properly to be reused by other workflows, I thought it would make sense to test it that way because potentially if we forget other logs somewhere that would mess up the output for the next Action step.",
        "url": "https://github.com/ubiquibot/conversation-rewards/pull/12#discussion_r1574622869",
        "type": "PULL_AUTHOR",
        "diffHunk": "@@ -0,0 +1,41 @@\n+import { parseGitHubUrl } from \"../src/start\";\n+import { IssueActivity } from \"../src/issue-activity\";\n+import { Processor } from \"../src/parser/processor\";\n+import { UserExtractorModule } from \"../src/parser/user-extractor-module\";\n+import { server } from \"./__mocks__/node\";\n+import { DataPurgeModule } from \"../src/parser/data-purge-module\";\n+import userCommentResults from \"./__mocks__/results/user-comment-results.json\";\n+import dataPurgeResults from \"./__mocks__/results/data-purge-result.json\";\n+\n+const issueUrl = process.env.TEST_ISSUE_URL || \"https://github.com/ubiquibot/comment-incentives/issues/22\";\n+\n+beforeAll(() =&gt; server.listen());\n+afterEach(() =&gt; server.resetHandlers());\n+afterAll(() =&gt; server.close());\n+\n+describe(\"Modules tests\", () =&gt; {\n+  const issue = parseGitHubUrl(issueUrl);\n+  const activity = new IssueActivity(issue);\n+\n+  beforeAll(async () =&gt; {\n+    await activity.init();\n+  });\n+\n+  it(\"Should extract users from comments\", async () =&gt; {\n+    const logSpy = jest.spyOn(console, \"log\");\n+    const processor = new Processor();\n+    processor[\"_transformers\"] = [new UserExtractorModule()];\n+    await processor.run(activity);\n+    processor.dump();\n+    expect(logSpy).toHaveBeenCalledWith(JSON.stringify(userCommentResults, undefined, 2));",
        "score": {
          "formatting": {
            "content": {
              "p": {
                "count": 68,
                "score": 1
              },
              "code": {
                "count": 1,
                "score": 1
              }
            },
            "wordValue": 0.2,
            "formattingMultiplier": 2
          },
          "reward": 19.32,
          "relevance": 0.7
        }
      },
      {
        "id": 1574702577,
        "content": "Un-nested them one level. I think that the `buildXrow` should just be contained by that function because its purpose only serves inside of it.",
        "url": "https://github.com/ubiquibot/conversation-rewards/pull/12#discussion_r1574702577",
        "type": "PULL_AUTHOR",
        "diffHunk": "@@ -0,0 +1,217 @@\n+import { Value } from \"@sinclair/typebox/value\";\n+import Decimal from \"decimal.js\";\n+import * as fs from \"fs\";\n+import { stringify } from \"yaml\";\n+import configuration from \"../configuration/config-reader\";\n+import githubCommentConfig, { GithubCommentConfiguration } from \"../configuration/github-comment-config\";\n+import { getOctokitInstance } from \"../get-authentication-token\";\n+import { CommentType, IssueActivity } from \"../issue-activity\";\n+import { parseGitHubUrl } from \"../start\";\n+import { getPayoutConfigByNetworkId } from \"../types/payout\";\n+import program from \"./command-line\";\n+import { GithubCommentScore, Module, Result } from \"./processor\";\n+\n+/**\n+ * Posts a GitHub comment according to the given results.\n+ */\n+export class GithubCommentModule implements Module {\n+  private readonly _configuration: GithubCommentConfiguration = configuration.githubComment;\n+  private readonly _debugFilePath = \"./output.html\";\n+\n+  async transform(data: Readonly&lt;IssueActivity&gt;, result: Result): Promise&lt;Result&gt; {\n+    const bodyArray: (string | undefined)[] = [];\n+\n+    for (const [key, value] of Object.entries(result)) {\n+      result[key].evaluationCommentHtml = this._generateHtml(key, value);\n+      bodyArray.push(result[key].evaluationCommentHtml);\n+    }\n+    const body = bodyArray.join(\"\");\n+    if (this._configuration.debug) {\n+      fs.writeFileSync(this._debugFilePath, body);\n+    }\n+    if (this._configuration.post) {\n+      try {\n+        const octokit = getOctokitInstance();\n+        const { owner, repo, issue_number } = parseGitHubUrl(program.opts().issue);\n+\n+        await octokit.issues.createComment({\n+          body,\n+          repo,\n+          owner,\n+          issue_number,\n+        });\n+      } catch (e) {\n+        console.error(`Could not post GitHub comment: ${e}`);\n+      }\n+    }\n+    return Promise.resolve(result);\n+  }\n+\n+  get enabled(): boolean {\n+    if (!Value.Check(githubCommentConfig, this._configuration)) {\n+      console.warn(\"Invalid configuration detected for GithubContentModule, disabling.\");\n+      return false;\n+    }\n+    return true;\n+  }\n+\n+  _generateHtml(username: string, result: Result[0]) {\n+    const sorted = result.comments?.reduce&lt;{\n+      issues: { task: GithubCommentScore | null; comments: GithubCommentScore[] };\n+      reviews: GithubCommentScore[];\n+    }&gt;(\n+      (acc, curr) =&gt; {\n+        if (curr.type &amp; CommentType.ISSUE) {\n+          if (curr.type &amp; CommentType.TASK) {\n+            acc.issues.task = curr;\n+          } else {\n+            acc.issues.comments.push(curr);\n+          }\n+        } else if (curr.type &amp; CommentType.REVIEW) {\n+          acc.reviews.push(curr);\n+        }\n+        return acc;\n+      },\n+      { issues: { task: null, comments: [] }, reviews: [] }\n+    );\n+\n+    function createContributionRows() {\n+      const content: string[] = [];\n+\n+      if (!sorted) {\n+        return content.join(\"\");\n+      }\n+\n+      function generateContributionRow(",
        "score": {
          "formatting": {
            "content": {
              "p": {
                "count": 24,
                "score": 1
              },
              "code": {
                "count": 1,
                "score": 1
              }
            },
            "wordValue": 0.2,
            "formattingMultiplier": 2
          },
          "reward": 7,
          "relevance": 0.7
        }
      },
      {
        "id": 1574724902,
        "content": "I assumed BigInt only handles integers, and we manipulate a lot of floating decimal values for our operations (mostly everything has a floating point)",
        "url": "https://github.com/ubiquibot/conversation-rewards/pull/12#discussion_r1574724902",
        "type": "PULL_AUTHOR",
        "diffHunk": "@@ -0,0 +1,217 @@\n+import { Value } from \"@sinclair/typebox/value\";\n+import Decimal from \"decimal.js\";\n+import * as fs from \"fs\";\n+import { stringify } from \"yaml\";\n+import configuration from \"../configuration/config-reader\";\n+import githubCommentConfig, { GithubCommentConfiguration } from \"../configuration/github-comment-config\";\n+import { getOctokitInstance } from \"../get-authentication-token\";\n+import { CommentType, IssueActivity } from \"../issue-activity\";\n+import { parseGitHubUrl } from \"../start\";\n+import { getPayoutConfigByNetworkId } from \"../types/payout\";\n+import program from \"./command-line\";\n+import { GithubCommentScore, Module, Result } from \"./processor\";\n+\n+/**\n+ * Posts a GitHub comment according to the given results.\n+ */\n+export class GithubCommentModule implements Module {\n+  private readonly _configuration: GithubCommentConfiguration = configuration.githubComment;\n+  private readonly _debugFilePath = \"./output.html\";\n+\n+  async transform(data: Readonly&lt;IssueActivity&gt;, result: Result): Promise&lt;Result&gt; {\n+    const bodyArray: (string | undefined)[] = [];\n+\n+    for (const [key, value] of Object.entries(result)) {\n+      result[key].evaluationCommentHtml = this._generateHtml(key, value);\n+      bodyArray.push(result[key].evaluationCommentHtml);\n+    }\n+    const body = bodyArray.join(\"\");\n+    if (this._configuration.debug) {\n+      fs.writeFileSync(this._debugFilePath, body);\n+    }\n+    if (this._configuration.post) {\n+      try {\n+        const octokit = getOctokitInstance();\n+        const { owner, repo, issue_number } = parseGitHubUrl(program.opts().issue);\n+\n+        await octokit.issues.createComment({\n+          body,\n+          repo,\n+          owner,\n+          issue_number,\n+        });\n+      } catch (e) {\n+        console.error(`Could not post GitHub comment: ${e}`);\n+      }\n+    }\n+    return Promise.resolve(result);\n+  }\n+\n+  get enabled(): boolean {\n+    if (!Value.Check(githubCommentConfig, this._configuration)) {\n+      console.warn(\"Invalid configuration detected for GithubContentModule, disabling.\");\n+      return false;\n+    }\n+    return true;\n+  }\n+\n+  _generateHtml(username: string, result: Result[0]) {\n+    const sorted = result.comments?.reduce&lt;{\n+      issues: { task: GithubCommentScore | null; comments: GithubCommentScore[] };\n+      reviews: GithubCommentScore[];\n+    }&gt;(\n+      (acc, curr) =&gt; {\n+        if (curr.type &amp; CommentType.ISSUE) {\n+          if (curr.type &amp; CommentType.TASK) {\n+            acc.issues.task = curr;\n+          } else {\n+            acc.issues.comments.push(curr);\n+          }\n+        } else if (curr.type &amp; CommentType.REVIEW) {\n+          acc.reviews.push(curr);\n+        }\n+        return acc;\n+      },\n+      { issues: { task: null, comments: [] }, reviews: [] }\n+    );\n+\n+    function createContributionRows() {\n+      const content: string[] = [];\n+\n+      if (!sorted) {\n+        return content.join(\"\");\n+      }\n+\n+      function generateContributionRow(\n+        view: string,\n+        contribution: string,\n+        count: number,\n+        reward: number | Decimal | undefined\n+      ) {\n+        return `\n+          &lt;tr&gt;\n+            &lt;td&gt;${view}&lt;/td&gt;\n+            &lt;td&gt;${contribution}&lt;/td&gt;\n+            &lt;td&gt;${count}&lt;/td&gt;\n+            &lt;td&gt;${reward || \"-\"}&lt;/td&gt;\n+          &lt;/tr&gt;`;\n+      }\n+\n+      if (result.task?.reward) {\n+        content.push(generateContributionRow(\"Issue\", \"Task\", 1, result.task.reward));\n+      }\n+      if (sorted.issues.task) {\n+        content.push(generateContributionRow(\"Issue\", \"Specification\", 1, sorted.issues.task.score?.reward));\n+      }\n+      if (sorted.issues.comments.length) {\n+        content.push(\n+          generateContributionRow(\n+            \"Issue\",\n+            \"Comment\",\n+            sorted.issues.comments.length,\n+            sorted.issues.comments.reduce((acc, curr) =&gt; acc.add(curr.score?.reward ?? 0), new Decimal(0))\n+          )\n+        );\n+      }\n+      if (sorted.reviews.length) {\n+        content.push(\n+          generateContributionRow(\n+            \"Review\",\n+            \"Comment\",\n+            sorted.reviews.length,\n+            sorted.reviews.reduce((acc, curr) =&gt; acc.add(curr.score?.reward ?? 0), new Decimal(0))",
        "score": {
          "formatting": {
            "content": {
              "p": {
                "count": 24,
                "score": 1
              }
            },
            "wordValue": 0.2,
            "formattingMultiplier": 2
          },
          "reward": 6.72,
          "relevance": 0.7
        }
      },
      {
        "id": 1574767984,
        "content": "There is one permit generated per participating user, last run:\r\nhttps://github.com/Meniole/test/issues/1#issuecomment-2069443938",
        "url": "https://github.com/ubiquibot/conversation-rewards/pull/12#discussion_r1574767984",
        "type": "PULL_AUTHOR",
        "diffHunk": "@@ -0,0 +1,217 @@\n+import { Value } from \"@sinclair/typebox/value\";\n+import Decimal from \"decimal.js\";\n+import * as fs from \"fs\";\n+import { stringify } from \"yaml\";\n+import configuration from \"../configuration/config-reader\";\n+import githubCommentConfig, { GithubCommentConfiguration } from \"../configuration/github-comment-config\";\n+import { getOctokitInstance } from \"../get-authentication-token\";\n+import { CommentType, IssueActivity } from \"../issue-activity\";\n+import { parseGitHubUrl } from \"../start\";\n+import { getPayoutConfigByNetworkId } from \"../types/payout\";\n+import program from \"./command-line\";\n+import { GithubCommentScore, Module, Result } from \"./processor\";\n+\n+/**\n+ * Posts a GitHub comment according to the given results.\n+ */\n+export class GithubCommentModule implements Module {\n+  private readonly _configuration: GithubCommentConfiguration = configuration.githubComment;\n+  private readonly _debugFilePath = \"./output.html\";\n+\n+  async transform(data: Readonly&lt;IssueActivity&gt;, result: Result): Promise&lt;Result&gt; {\n+    const bodyArray: (string | undefined)[] = [];\n+\n+    for (const [key, value] of Object.entries(result)) {\n+      result[key].evaluationCommentHtml = this._generateHtml(key, value);\n+      bodyArray.push(result[key].evaluationCommentHtml);\n+    }\n+    const body = bodyArray.join(\"\");\n+    if (this._configuration.debug) {\n+      fs.writeFileSync(this._debugFilePath, body);\n+    }\n+    if (this._configuration.post) {\n+      try {\n+        const octokit = getOctokitInstance();\n+        const { owner, repo, issue_number } = parseGitHubUrl(program.opts().issue);\n+\n+        await octokit.issues.createComment({\n+          body,\n+          repo,\n+          owner,\n+          issue_number,\n+        });\n+      } catch (e) {\n+        console.error(`Could not post GitHub comment: ${e}`);\n+      }\n+    }\n+    return Promise.resolve(result);\n+  }\n+\n+  get enabled(): boolean {\n+    if (!Value.Check(githubCommentConfig, this._configuration)) {\n+      console.warn(\"Invalid configuration detected for GithubContentModule, disabling.\");\n+      return false;\n+    }\n+    return true;\n+  }\n+\n+  _generateHtml(username: string, result: Result[0]) {\n+    const sorted = result.comments?.reduce&lt;{\n+      issues: { task: GithubCommentScore | null; comments: GithubCommentScore[] };\n+      reviews: GithubCommentScore[];\n+    }&gt;(\n+      (acc, curr) =&gt; {\n+        if (curr.type &amp; CommentType.ISSUE) {\n+          if (curr.type &amp; CommentType.TASK) {\n+            acc.issues.task = curr;\n+          } else {\n+            acc.issues.comments.push(curr);\n+          }\n+        } else if (curr.type &amp; CommentType.REVIEW) {\n+          acc.reviews.push(curr);\n+        }\n+        return acc;\n+      },\n+      { issues: { task: null, comments: [] }, reviews: [] }\n+    );\n+\n+    function createContributionRows() {\n+      const content: string[] = [];\n+\n+      if (!sorted) {\n+        return content.join(\"\");\n+      }\n+\n+      function generateContributionRow(\n+        view: string,\n+        contribution: string,\n+        count: number,\n+        reward: number | Decimal | undefined\n+      ) {\n+        return `\n+          &lt;tr&gt;\n+            &lt;td&gt;${view}&lt;/td&gt;\n+            &lt;td&gt;${contribution}&lt;/td&gt;\n+            &lt;td&gt;${count}&lt;/td&gt;\n+            &lt;td&gt;${reward || \"-\"}&lt;/td&gt;\n+          &lt;/tr&gt;`;\n+      }\n+\n+      if (result.task?.reward) {\n+        content.push(generateContributionRow(\"Issue\", \"Task\", 1, result.task.reward));\n+      }\n+      if (sorted.issues.task) {\n+        content.push(generateContributionRow(\"Issue\", \"Specification\", 1, sorted.issues.task.score?.reward));\n+      }\n+      if (sorted.issues.comments.length) {\n+        content.push(\n+          generateContributionRow(\n+            \"Issue\",\n+            \"Comment\",\n+            sorted.issues.comments.length,\n+            sorted.issues.comments.reduce((acc, curr) =&gt; acc.add(curr.score?.reward ?? 0), new Decimal(0))\n+          )\n+        );\n+      }\n+      if (sorted.reviews.length) {\n+        content.push(\n+          generateContributionRow(\n+            \"Review\",\n+            \"Comment\",\n+            sorted.reviews.length,\n+            sorted.reviews.reduce((acc, curr) =&gt; acc.add(curr.score?.reward ?? 0), new Decimal(0))\n+          )\n+        );\n+      }\n+      return content.join(\"\");\n+    }\n+\n+    function createIncentiveRows() {\n+      const content: string[] = [];\n+\n+      if (!sorted) {\n+        return content.join(\"\");\n+      }\n+\n+      function buildIncentiveRow(commentScore: GithubCommentScore) {\n+        // Properly escape carriage returns for HTML rendering\n+        const formatting = stringify(commentScore.score?.formatting?.content).replace(/[\\n\\r]/g, \"&amp;#13;\");\n+        return `\n+          &lt;tr&gt;\n+            &lt;td&gt;\n+              &lt;h6&gt;\n+                &lt;a href=\"${commentScore.url}\" target=\"_blank\" rel=\"noopener\"&gt;${commentScore.content.replace(/(.{64})..+/, \"$1…\")}&lt;/a&gt;\n+              &lt;/h6&gt;\n+            &lt;/td&gt;\n+            &lt;td&gt;\n+            &lt;details&gt;\n+              &lt;summary&gt;\n+                ${Object.values(commentScore.score?.formatting?.content || {}).reduce((acc, curr) =&gt; {\n+                  return acc.add(curr.score * curr.count);\n+                }, new Decimal(0))}\n+              &lt;/summary&gt;\n+              &lt;pre&gt;${formatting}&lt;/pre&gt;\n+             &lt;/details&gt;\n+            &lt;/td&gt;\n+            &lt;td&gt;${commentScore.score?.relevance || \"-\"}&lt;/td&gt;\n+            &lt;td&gt;${commentScore.score?.reward || \"-\"}&lt;/td&gt;\n+          &lt;/tr&gt;`;\n+      }\n+\n+      for (const issueComment of sorted.issues.comments) {\n+        content.push(buildIncentiveRow(issueComment));\n+      }\n+      for (const reviewComment of sorted.reviews) {\n+        content.push(buildIncentiveRow(reviewComment));\n+      }\n+      return content.join(\"\");\n+    }\n+\n+    return `\n+    &lt;details&gt;\n+      &lt;summary&gt;\n+        &lt;b&gt;\n+          &lt;h3&gt;\n+            &lt;a href=\"${result.permitUrl}\" target=\"_blank\" rel=\"noopener\"&gt;",
        "score": {
          "formatting": {
            "content": {
              "p": {
                "count": 11,
                "score": 1
              }
            },
            "wordValue": 0.2,
            "formattingMultiplier": 2
          },
          "reward": 3.08,
          "relevance": 0.7
        }
      },
      {
        "id": 1575659438,
        "content": "I made it according to the previous version:\r\n- Issue Specification means the item when opening an issue\r\n- Issue Task means the item that fixed the issue\r\nExample with the current comments:\r\nhttps://github.com/ubiquibot/comment-incentives/issues/31#issuecomment-1998609326",
        "url": "https://github.com/ubiquibot/conversation-rewards/pull/12#discussion_r1575659438",
        "type": "PULL_AUTHOR",
        "diffHunk": "@@ -19,12 +19,42 @@ import {\n } from \"./start\";\n \n export enum CommentType {\n+  /**\n+   * Review related item\n+   */\n   REVIEW = 0b1,\n+  /**\n+   * Issue related item\n+   */\n   ISSUE = 0b10,\n+  /**\n+   * User assigned to the {@link CommentType.ISSUE} or {@link CommentType.REVIEW}\n+   */\n   ASSIGNEE = 0b100,\n+  /**\n+   * The author of the {@link CommentType.ISSUE} or {@link CommentType.REVIEW}\n+   */\n   ISSUER = 0b1000,\n+  /**\n+   * A user that is part of the organization or owner of the repo\n+   */\n   COLLABORATOR = 0b10000,\n+  /**\n+   * A user that is NOT part of the organization nor owner of the repo\n+   */\n   CONTRIBUTOR = 0b100000,\n+  /**\n+   * A user comment action on a {@link CommentType.ISSUE} or {@link CommentType.REVIEW}\n+   */\n+  COMMENTED = 0b1000000,\n+  /**\n+   * Pull request opening item\n+   */\n+  TASK = 0b10000000,",
        "score": {
          "formatting": {
            "content": {
              "p": {
                "count": 8,
                "score": 1
              },
              "ul": {
                "count": 24,
                "score": 0
              },
              "li": {
                "count": 24,
                "score": 1
              }
            },
            "wordValue": 0.2,
            "formattingMultiplier": 2
          },
          "reward": 8.96,
          "relevance": 0.7
        }
      },
      {
        "id": 1575675704,
        "content": "Wouldn't that lead to precision loss in JS and after the division we could end up with 42.000000001 results? That's also what `DecimalJs` fixes in this case.",
        "url": "https://github.com/ubiquibot/conversation-rewards/pull/12#discussion_r1575675704",
        "type": "PULL_AUTHOR",
        "diffHunk": "@@ -0,0 +1,217 @@\n+import { Value } from \"@sinclair/typebox/value\";\n+import Decimal from \"decimal.js\";\n+import * as fs from \"fs\";\n+import { stringify } from \"yaml\";\n+import configuration from \"../configuration/config-reader\";\n+import githubCommentConfig, { GithubCommentConfiguration } from \"../configuration/github-comment-config\";\n+import { getOctokitInstance } from \"../get-authentication-token\";\n+import { CommentType, IssueActivity } from \"../issue-activity\";\n+import { parseGitHubUrl } from \"../start\";\n+import { getPayoutConfigByNetworkId } from \"../types/payout\";\n+import program from \"./command-line\";\n+import { GithubCommentScore, Module, Result } from \"./processor\";\n+\n+/**\n+ * Posts a GitHub comment according to the given results.\n+ */\n+export class GithubCommentModule implements Module {\n+  private readonly _configuration: GithubCommentConfiguration = configuration.githubComment;\n+  private readonly _debugFilePath = \"./output.html\";\n+\n+  async transform(data: Readonly&lt;IssueActivity&gt;, result: Result): Promise&lt;Result&gt; {\n+    const bodyArray: (string | undefined)[] = [];\n+\n+    for (const [key, value] of Object.entries(result)) {\n+      result[key].evaluationCommentHtml = this._generateHtml(key, value);\n+      bodyArray.push(result[key].evaluationCommentHtml);\n+    }\n+    const body = bodyArray.join(\"\");\n+    if (this._configuration.debug) {\n+      fs.writeFileSync(this._debugFilePath, body);\n+    }\n+    if (this._configuration.post) {\n+      try {\n+        const octokit = getOctokitInstance();\n+        const { owner, repo, issue_number } = parseGitHubUrl(program.opts().issue);\n+\n+        await octokit.issues.createComment({\n+          body,\n+          repo,\n+          owner,\n+          issue_number,\n+        });\n+      } catch (e) {\n+        console.error(`Could not post GitHub comment: ${e}`);\n+      }\n+    }\n+    return Promise.resolve(result);\n+  }\n+\n+  get enabled(): boolean {\n+    if (!Value.Check(githubCommentConfig, this._configuration)) {\n+      console.warn(\"Invalid configuration detected for GithubContentModule, disabling.\");\n+      return false;\n+    }\n+    return true;\n+  }\n+\n+  _generateHtml(username: string, result: Result[0]) {\n+    const sorted = result.comments?.reduce&lt;{\n+      issues: { task: GithubCommentScore | null; comments: GithubCommentScore[] };\n+      reviews: GithubCommentScore[];\n+    }&gt;(\n+      (acc, curr) =&gt; {\n+        if (curr.type &amp; CommentType.ISSUE) {\n+          if (curr.type &amp; CommentType.TASK) {\n+            acc.issues.task = curr;\n+          } else {\n+            acc.issues.comments.push(curr);\n+          }\n+        } else if (curr.type &amp; CommentType.REVIEW) {\n+          acc.reviews.push(curr);\n+        }\n+        return acc;\n+      },\n+      { issues: { task: null, comments: [] }, reviews: [] }\n+    );\n+\n+    function createContributionRows() {\n+      const content: string[] = [];\n+\n+      if (!sorted) {\n+        return content.join(\"\");\n+      }\n+\n+      function generateContributionRow(\n+        view: string,\n+        contribution: string,\n+        count: number,\n+        reward: number | Decimal | undefined\n+      ) {\n+        return `\n+          &lt;tr&gt;\n+            &lt;td&gt;${view}&lt;/td&gt;\n+            &lt;td&gt;${contribution}&lt;/td&gt;\n+            &lt;td&gt;${count}&lt;/td&gt;\n+            &lt;td&gt;${reward || \"-\"}&lt;/td&gt;\n+          &lt;/tr&gt;`;\n+      }\n+\n+      if (result.task?.reward) {\n+        content.push(generateContributionRow(\"Issue\", \"Task\", 1, result.task.reward));\n+      }\n+      if (sorted.issues.task) {\n+        content.push(generateContributionRow(\"Issue\", \"Specification\", 1, sorted.issues.task.score?.reward));\n+      }\n+      if (sorted.issues.comments.length) {\n+        content.push(\n+          generateContributionRow(\n+            \"Issue\",\n+            \"Comment\",\n+            sorted.issues.comments.length,\n+            sorted.issues.comments.reduce((acc, curr) =&gt; acc.add(curr.score?.reward ?? 0), new Decimal(0))\n+          )\n+        );\n+      }\n+      if (sorted.reviews.length) {\n+        content.push(\n+          generateContributionRow(\n+            \"Review\",\n+            \"Comment\",\n+            sorted.reviews.length,\n+            sorted.reviews.reduce((acc, curr) =&gt; acc.add(curr.score?.reward ?? 0), new Decimal(0))",
        "score": {
          "formatting": {
            "content": {
              "p": {
                "count": 27,
                "score": 1
              },
              "code": {
                "count": 1,
                "score": 1
              }
            },
            "wordValue": 0.2,
            "formattingMultiplier": 2
          },
          "reward": 7.84,
          "relevance": 0.7
        }
      },
      {
        "id": 1576567583,
        "content": "That is correct. I understand now why you're confused:\r\nThe value for the task would be\r\n`\"ISSUE|ISSUER|TASK\"`\r\nbecause it is inside the `issue`\r\nThe value for the Specification would be\r\n`\"REVIEW|ISSUER|SPECIFICATION\"`\r\nbecause it is inside the `pull`\r\nI display `Issue: Specification` and `Issue: Task` just to stick to our current display format. Maybe instead I could display `Review: Task` instead?",
        "url": "https://github.com/ubiquibot/conversation-rewards/pull/12#discussion_r1576567583",
        "type": "PULL_AUTHOR",
        "diffHunk": "@@ -19,12 +19,42 @@ import {\n } from \"./start\";\n \n export enum CommentType {\n+  /**\n+   * Review related item\n+   */\n   REVIEW = 0b1,\n+  /**\n+   * Issue related item\n+   */\n   ISSUE = 0b10,\n+  /**\n+   * User assigned to the {@link CommentType.ISSUE} or {@link CommentType.REVIEW}\n+   */\n   ASSIGNEE = 0b100,\n+  /**\n+   * The author of the {@link CommentType.ISSUE} or {@link CommentType.REVIEW}\n+   */\n   ISSUER = 0b1000,\n+  /**\n+   * A user that is part of the organization or owner of the repo\n+   */\n   COLLABORATOR = 0b10000,\n+  /**\n+   * A user that is NOT part of the organization nor owner of the repo\n+   */\n   CONTRIBUTOR = 0b100000,\n+  /**\n+   * A user comment action on a {@link CommentType.ISSUE} or {@link CommentType.REVIEW}\n+   */\n+  COMMENTED = 0b1000000,\n+  /**\n+   * Pull request opening item\n+   */\n+  TASK = 0b10000000,",
        "score": {
          "formatting": {
            "content": {
              "p": {
                "count": 60,
                "score": 1
              },
              "code": {
                "count": 10,
                "score": 1
              }
            },
            "wordValue": 0.2,
            "formattingMultiplier": 2
          },
          "reward": 19.6,
          "relevance": 0.7
        }
      },
      {
        "id": 1577477616,
        "content": "I don't think is it relevant in this scenario because we are not manipulating big numbers. Decimaljs allows for non-precision loss on the operations because there is a lot of multiply / divide with floating points which can result in very long decimals due to Js nature.",
        "url": "https://github.com/ubiquibot/conversation-rewards/pull/12#discussion_r1577477616",
        "type": "PULL_AUTHOR",
        "diffHunk": "@@ -0,0 +1,217 @@\n+import { Value } from \"@sinclair/typebox/value\";\n+import Decimal from \"decimal.js\";\n+import * as fs from \"fs\";\n+import { stringify } from \"yaml\";\n+import configuration from \"../configuration/config-reader\";\n+import githubCommentConfig, { GithubCommentConfiguration } from \"../configuration/github-comment-config\";\n+import { getOctokitInstance } from \"../get-authentication-token\";\n+import { CommentType, IssueActivity } from \"../issue-activity\";\n+import { parseGitHubUrl } from \"../start\";\n+import { getPayoutConfigByNetworkId } from \"../types/payout\";\n+import program from \"./command-line\";\n+import { GithubCommentScore, Module, Result } from \"./processor\";\n+\n+/**\n+ * Posts a GitHub comment according to the given results.\n+ */\n+export class GithubCommentModule implements Module {\n+  private readonly _configuration: GithubCommentConfiguration = configuration.githubComment;\n+  private readonly _debugFilePath = \"./output.html\";\n+\n+  async transform(data: Readonly&lt;IssueActivity&gt;, result: Result): Promise&lt;Result&gt; {\n+    const bodyArray: (string | undefined)[] = [];\n+\n+    for (const [key, value] of Object.entries(result)) {\n+      result[key].evaluationCommentHtml = this._generateHtml(key, value);\n+      bodyArray.push(result[key].evaluationCommentHtml);\n+    }\n+    const body = bodyArray.join(\"\");\n+    if (this._configuration.debug) {\n+      fs.writeFileSync(this._debugFilePath, body);\n+    }\n+    if (this._configuration.post) {\n+      try {\n+        const octokit = getOctokitInstance();\n+        const { owner, repo, issue_number } = parseGitHubUrl(program.opts().issue);\n+\n+        await octokit.issues.createComment({\n+          body,\n+          repo,\n+          owner,\n+          issue_number,\n+        });\n+      } catch (e) {\n+        console.error(`Could not post GitHub comment: ${e}`);\n+      }\n+    }\n+    return Promise.resolve(result);\n+  }\n+\n+  get enabled(): boolean {\n+    if (!Value.Check(githubCommentConfig, this._configuration)) {\n+      console.warn(\"Invalid configuration detected for GithubContentModule, disabling.\");\n+      return false;\n+    }\n+    return true;\n+  }\n+\n+  _generateHtml(username: string, result: Result[0]) {\n+    const sorted = result.comments?.reduce&lt;{\n+      issues: { task: GithubCommentScore | null; comments: GithubCommentScore[] };\n+      reviews: GithubCommentScore[];\n+    }&gt;(\n+      (acc, curr) =&gt; {\n+        if (curr.type &amp; CommentType.ISSUE) {\n+          if (curr.type &amp; CommentType.TASK) {\n+            acc.issues.task = curr;\n+          } else {\n+            acc.issues.comments.push(curr);\n+          }\n+        } else if (curr.type &amp; CommentType.REVIEW) {\n+          acc.reviews.push(curr);\n+        }\n+        return acc;\n+      },\n+      { issues: { task: null, comments: [] }, reviews: [] }\n+    );\n+\n+    function createContributionRows() {\n+      const content: string[] = [];\n+\n+      if (!sorted) {\n+        return content.join(\"\");\n+      }\n+\n+      function generateContributionRow(\n+        view: string,\n+        contribution: string,\n+        count: number,\n+        reward: number | Decimal | undefined\n+      ) {\n+        return `\n+          &lt;tr&gt;\n+            &lt;td&gt;${view}&lt;/td&gt;\n+            &lt;td&gt;${contribution}&lt;/td&gt;\n+            &lt;td&gt;${count}&lt;/td&gt;\n+            &lt;td&gt;${reward || \"-\"}&lt;/td&gt;\n+          &lt;/tr&gt;`;\n+      }\n+\n+      if (result.task?.reward) {\n+        content.push(generateContributionRow(\"Issue\", \"Task\", 1, result.task.reward));\n+      }\n+      if (sorted.issues.task) {\n+        content.push(generateContributionRow(\"Issue\", \"Specification\", 1, sorted.issues.task.score?.reward));\n+      }\n+      if (sorted.issues.comments.length) {\n+        content.push(\n+          generateContributionRow(\n+            \"Issue\",\n+            \"Comment\",\n+            sorted.issues.comments.length,\n+            sorted.issues.comments.reduce((acc, curr) =&gt; acc.add(curr.score?.reward ?? 0), new Decimal(0))\n+          )\n+        );\n+      }\n+      if (sorted.reviews.length) {\n+        content.push(\n+          generateContributionRow(\n+            \"Review\",\n+            \"Comment\",\n+            sorted.reviews.length,\n+            sorted.reviews.reduce((acc, curr) =&gt; acc.add(curr.score?.reward ?? 0), new Decimal(0))",
        "score": {
          "formatting": {
            "content": {
              "p": {
                "count": 47,
                "score": 1
              }
            },
            "wordValue": 0.2,
            "formattingMultiplier": 2
          },
          "reward": 13.16,
          "relevance": 0.7
        }
      },
      {
        "id": 1578162024,
        "content": "@whilefoo you are correct, these were wrongly used. I corrected `TASK` and replaced it by `SPECIFICATION` so we have:\r\n`\"ISSUE|ISSUER|SPECIFICATION\"` and `\"REVIEW|ISSUER|TASK\"`\r\nI used `ISSUER` for this because technically the issuer is not necessarily the assignee in both cases.\r\nFix within next PR:\r\nhttps://github.com/ubiquibot/conversation-rewards/pull/14/commits/90e150f76073c9cfa16a251f8c1ae48a75aa5408",
        "url": "https://github.com/ubiquibot/conversation-rewards/pull/12#discussion_r1578162024",
        "type": "PULL_AUTHOR",
        "diffHunk": "@@ -19,12 +19,42 @@ import {\n } from \"./start\";\n \n export enum CommentType {\n+  /**\n+   * Review related item\n+   */\n   REVIEW = 0b1,\n+  /**\n+   * Issue related item\n+   */\n   ISSUE = 0b10,\n+  /**\n+   * User assigned to the {@link CommentType.ISSUE} or {@link CommentType.REVIEW}\n+   */\n   ASSIGNEE = 0b100,\n+  /**\n+   * The author of the {@link CommentType.ISSUE} or {@link CommentType.REVIEW}\n+   */\n   ISSUER = 0b1000,\n+  /**\n+   * A user that is part of the organization or owner of the repo\n+   */\n   COLLABORATOR = 0b10000,\n+  /**\n+   * A user that is NOT part of the organization nor owner of the repo\n+   */\n   CONTRIBUTOR = 0b100000,\n+  /**\n+   * A user comment action on a {@link CommentType.ISSUE} or {@link CommentType.REVIEW}\n+   */\n+  COMMENTED = 0b1000000,\n+  /**\n+   * Pull request opening item\n+   */\n+  TASK = 0b10000000,",
        "score": {
          "formatting": {
            "content": {
              "p": {
                "count": 44,
                "score": 1
              },
              "code": {
                "count": 5,
                "score": 1
              }
            },
            "wordValue": 0.2,
            "formattingMultiplier": 2
          },
          "reward": 13.72,
          "relevance": 0.7
        }
      },
      {
        "id": 2056635516,
        "content": "Example of successful comment posting with results:\r\nhttps://github.com/Meniole/test/issues/1#issuecomment-2056572986",
        "url": "https://github.com/ubiquibot/conversation-rewards/pull/12#issuecomment-2056635516",
        "type": "PULL_AUTHOR",
        "score": {
          "formatting": {
            "content": {
              "p": {
                "count": 8,
                "score": 1
              }
            },
            "wordValue": 0.2,
            "formattingMultiplier": 2
          },
          "reward": 2.24,
          "relevance": 0.7
        }
      },
      {
        "id": 2063348339,
        "content": "@0x4007 I believe that if I had all the tests in this PR it will become enormous, maybe I ought to do it in a separate PR.",
        "url": "https://github.com/ubiquibot/conversation-rewards/pull/12#issuecomment-2063348339",
        "type": "PULL_AUTHOR",
        "score": {
          "formatting": {
            "content": {
              "p": {
                "count": 27,
                "score": 1
              }
            },
            "wordValue": 0.2,
            "formattingMultiplier": 2
          },
          "reward": 7.56,
          "relevance": 0.7
        }
      }
    ],
    "evaluationCommentHtml": "&lt;details&gt;       &lt;summary&gt;         &lt;b&gt;           &lt;h3&gt;             &lt;a href=\"undefined\" target=\"_blank\" rel=\"noopener\"&gt;               [ 749.02 WXDAI ]             &lt;/a&gt;           &lt;/h3&gt;           &lt;h6&gt;             @gentlementlegen           &lt;/h6&gt;         &lt;/b&gt;       &lt;/summary&gt;       &lt;h6&gt;Contributions Overview&lt;/h6&gt;       &lt;table&gt;         &lt;thead&gt;           &lt;tr&gt;             &lt;th&gt;View&lt;/th&gt;             &lt;th&gt;Contribution&lt;/th&gt;             &lt;th&gt;Count&lt;/th&gt;             &lt;th&gt;Reward&lt;/th&gt;           &lt;/tr&gt;         &lt;/thead&gt;         &lt;tbody&gt;                      &lt;tr&gt;             &lt;td&gt;Issue&lt;/td&gt;             &lt;td&gt;Task&lt;/td&gt;             &lt;td&gt;1&lt;/td&gt;             &lt;td&gt;400&lt;/td&gt;           &lt;/tr&gt;           &lt;tr&gt;             &lt;td&gt;Issue&lt;/td&gt;             &lt;td&gt;Specification&lt;/td&gt;             &lt;td&gt;1&lt;/td&gt;             &lt;td&gt;9.1&lt;/td&gt;           &lt;/tr&gt;           &lt;tr&gt;             &lt;td&gt;Issue&lt;/td&gt;             &lt;td&gt;Comment&lt;/td&gt;             &lt;td&gt;9&lt;/td&gt;             &lt;td&gt;126.56&lt;/td&gt;           &lt;/tr&gt;           &lt;tr&gt;             &lt;td&gt;Review&lt;/td&gt;             &lt;td&gt;Comment&lt;/td&gt;             &lt;td&gt;25&lt;/td&gt;             &lt;td&gt;213.36&lt;/td&gt;           &lt;/tr&gt;         &lt;/tbody&gt;       &lt;/table&gt;       &lt;h6&gt;Conversation Incentives&lt;/h6&gt;       &lt;table&gt;         &lt;thead&gt;           &lt;tr&gt;             &lt;th&gt;Comment&lt;/th&gt;             &lt;th&gt;Formatting&lt;/th&gt;             &lt;th&gt;Relevance&lt;/th&gt;             &lt;th&gt;Reward&lt;/th&gt;           &lt;/tr&gt;         &lt;/thead&gt;         &lt;tbody&gt;                      &lt;tr&gt;             &lt;td&gt;               &lt;h6&gt;                 &lt;a href=\"https://github.com/ubiquibot/conversation-rewards/issues/5\" target=\"_blank\" rel=\"noopener\"&gt;In the v1 of the Ubiquibot, when a result gets evaluated, a reca&amp;hellip;&lt;/a&gt;               &lt;/h6&gt;             &lt;/td&gt;             &lt;td&gt;             &lt;details&gt;               &lt;summary&gt;                 9.1               &lt;/summary&gt;               &lt;pre&gt;content:&amp;#13;  p:&amp;#13;    count: 74&amp;#13;    score: 1&amp;#13;  a:&amp;#13;    count: 1&amp;#13;    score: 1&amp;#13;  ul:&amp;#13;    count: 16&amp;#13;    score: 0&amp;#13;  li:&amp;#13;    count: 16&amp;#13;    score: 1&amp;#13;wordValue: 0.1&amp;#13;formattingMultiplier: 1&amp;#13;&lt;/pre&gt;              &lt;/details&gt;             &lt;/td&gt;             &lt;td&gt;1&lt;/td&gt;             &lt;td&gt;9.1&lt;/td&gt;           &lt;/tr&gt;           &lt;tr&gt;             &lt;td&gt;               &lt;h6&gt;                 &lt;a href=\"https://github.com/ubiquibot/conversation-rewards/issues/5#issuecomment-2033404518\" target=\"_blank\" rel=\"noopener\"&gt;This needs https://github.com/ubiquibot/conversation-rewards/pul&amp;hellip;&lt;/a&gt;               &lt;/h6&gt;             &lt;/td&gt;             &lt;td&gt;             &lt;details&gt;               &lt;summary&gt;                 3.8               &lt;/summary&gt;               &lt;pre&gt;content:&amp;#13;  p:&amp;#13;    count: 19&amp;#13;    score: 1&amp;#13;wordValue: 0.2&amp;#13;formattingMultiplier: 1&amp;#13;&lt;/pre&gt;              &lt;/details&gt;             &lt;/td&gt;             &lt;td&gt;0.8&lt;/td&gt;             &lt;td&gt;3.04&lt;/td&gt;           &lt;/tr&gt;           &lt;tr&gt;             &lt;td&gt;               &lt;h6&gt;                 &lt;a href=\"https://github.com/ubiquibot/conversation-rewards/issues/5#issuecomment-2036174312\" target=\"_blank\" rel=\"noopener\"&gt;To me 1 is the most straightforward to do for few reasons: - th&amp;hellip;&lt;/a&gt;               &lt;/h6&gt;             &lt;/td&gt;             &lt;td&gt;             &lt;details&gt;               &lt;summary&gt;                 21               &lt;/summary&gt;               &lt;pre&gt;content:&amp;#13;  p:&amp;#13;    count: 12&amp;#13;    score: 1&amp;#13;  ul:&amp;#13;    count: 93&amp;#13;    score: 0&amp;#13;  li:&amp;#13;    count: 93&amp;#13;    score: 1&amp;#13;wordValue: 0.2&amp;#13;formattingMultiplier: 1&amp;#13;&lt;/pre&gt;              &lt;/details&gt;             &lt;/td&gt;             &lt;td&gt;0.8&lt;/td&gt;             &lt;td&gt;16.8&lt;/td&gt;           &lt;/tr&gt;           &lt;tr&gt;             &lt;td&gt;               &lt;h6&gt;                 &lt;a href=\"https://github.com/ubiquibot/conversation-rewards/issues/5#issuecomment-2036367126\" target=\"_blank\" rel=\"noopener\"&gt;I think each plugin should output JSON not html as it is not rel&amp;hellip;&lt;/a&gt;               &lt;/h6&gt;             &lt;/td&gt;             &lt;td&gt;             &lt;details&gt;               &lt;summary&gt;                 21.8               &lt;/summary&gt;               &lt;pre&gt;content:&amp;#13;  p:&amp;#13;    count: 106&amp;#13;    score: 1&amp;#13;  code:&amp;#13;    count: 3&amp;#13;    score: 1&amp;#13;wordValue: 0.2&amp;#13;formattingMultiplier: 1&amp;#13;&lt;/pre&gt;              &lt;/details&gt;             &lt;/td&gt;             &lt;td&gt;0.8&lt;/td&gt;             &lt;td&gt;17.44&lt;/td&gt;           &lt;/tr&gt;           &lt;tr&gt;             &lt;td&gt;               &lt;h6&gt;                 &lt;a href=\"https://github.com/ubiquibot/conversation-rewards/issues/5#issuecomment-2036385985\" target=\"_blank\" rel=\"noopener\"&gt;If you want to manipulate and convey data, HTML really is not ma&amp;hellip;&lt;/a&gt;               &lt;/h6&gt;             &lt;/td&gt;             &lt;td&gt;             &lt;details&gt;               &lt;summary&gt;                 27.2               &lt;/summary&gt;               &lt;pre&gt;content:&amp;#13;  p:&amp;#13;    count: 135&amp;#13;    score: 1&amp;#13;  a:&amp;#13;    count: 1&amp;#13;    score: 1&amp;#13;wordValue: 0.2&amp;#13;formattingMultiplier: 1&amp;#13;&lt;/pre&gt;              &lt;/details&gt;             &lt;/td&gt;             &lt;td&gt;0.8&lt;/td&gt;             &lt;td&gt;21.76&lt;/td&gt;           &lt;/tr&gt;           &lt;tr&gt;             &lt;td&gt;               &lt;h6&gt;                 &lt;a href=\"https://github.com/ubiquibot/conversation-rewards/issues/5#issuecomment-2036411811\" target=\"_blank\" rel=\"noopener\"&gt;But then how do we consider the formatting of that output? Prac&amp;hellip;&lt;/a&gt;               &lt;/h6&gt;             &lt;/td&gt;             &lt;td&gt;             &lt;details&gt;               &lt;summary&gt;                 31.4               &lt;/summary&gt;               &lt;pre&gt;content:&amp;#13;  p:&amp;#13;    count: 157&amp;#13;    score: 1&amp;#13;wordValue: 0.2&amp;#13;formattingMultiplier: 1&amp;#13;&lt;/pre&gt;              &lt;/details&gt;             &lt;/td&gt;             &lt;td&gt;0.8&lt;/td&gt;             &lt;td&gt;25.12&lt;/td&gt;           &lt;/tr&gt;           &lt;tr&gt;             &lt;td&gt;               &lt;h6&gt;                 &lt;a href=\"https://github.com/ubiquibot/conversation-rewards/issues/5#issuecomment-2036458775\" target=\"_blank\" rel=\"noopener\"&gt;This can work, but we skyrocket coupling and to me defeat purpos&amp;hellip;&lt;/a&gt;               &lt;/h6&gt;             &lt;/td&gt;             &lt;td&gt;             &lt;details&gt;               &lt;summary&gt;                 10.8               &lt;/summary&gt;               &lt;pre&gt;content:&amp;#13;  p:&amp;#13;    count: 54&amp;#13;    score: 1&amp;#13;wordValue: 0.2&amp;#13;formattingMultiplier: 1&amp;#13;&lt;/pre&gt;              &lt;/details&gt;             &lt;/td&gt;             &lt;td&gt;0.8&lt;/td&gt;             &lt;td&gt;8.64&lt;/td&gt;           &lt;/tr&gt;           &lt;tr&gt;             &lt;td&gt;               &lt;h6&gt;                 &lt;a href=\"https://github.com/ubiquibot/conversation-rewards/issues/5#issuecomment-2036535332\" target=\"_blank\" rel=\"noopener\"&gt;@pavlovcik To mitigate that that's why inside the comment reward&amp;hellip;&lt;/a&gt;               &lt;/h6&gt;             &lt;/td&gt;             &lt;td&gt;             &lt;details&gt;               &lt;summary&gt;                 17               &lt;/summary&gt;               &lt;pre&gt;content:&amp;#13;  p:&amp;#13;    count: 84&amp;#13;    score: 1&amp;#13;  code:&amp;#13;    count: 1&amp;#13;    score: 1&amp;#13;wordValue: 0.2&amp;#13;formattingMultiplier: 1&amp;#13;&lt;/pre&gt;              &lt;/details&gt;             &lt;/td&gt;             &lt;td&gt;0.8&lt;/td&gt;             &lt;td&gt;13.6&lt;/td&gt;           &lt;/tr&gt;           &lt;tr&gt;             &lt;td&gt;               &lt;h6&gt;                 &lt;a href=\"https://github.com/ubiquibot/conversation-rewards/issues/5#issuecomment-2051094255\" target=\"_blank\" rel=\"noopener\"&gt;I realized that to carry this task properly we need to handle fl&amp;hellip;&lt;/a&gt;               &lt;/h6&gt;             &lt;/td&gt;             &lt;td&gt;             &lt;details&gt;               &lt;summary&gt;                 13               &lt;/summary&gt;               &lt;pre&gt;content:&amp;#13;  p:&amp;#13;    count: 59&amp;#13;    score: 1&amp;#13;  code:&amp;#13;    count: 6&amp;#13;    score: 1&amp;#13;wordValue: 0.2&amp;#13;formattingMultiplier: 1&amp;#13;&lt;/pre&gt;              &lt;/details&gt;             &lt;/td&gt;             &lt;td&gt;0.8&lt;/td&gt;             &lt;td&gt;10.4&lt;/td&gt;           &lt;/tr&gt;           &lt;tr&gt;             &lt;td&gt;               &lt;h6&gt;                 &lt;a href=\"https://github.com/ubiquibot/conversation-rewards/issues/5#issuecomment-2054424028\" target=\"_blank\" rel=\"noopener\"&gt;Agreed, I think currently there are 3 possible things to annotat&amp;hellip;&lt;/a&gt;               &lt;/h6&gt;             &lt;/td&gt;             &lt;td&gt;             &lt;details&gt;               &lt;summary&gt;                 12.2               &lt;/summary&gt;               &lt;pre&gt;content:&amp;#13;  p:&amp;#13;    count: 14&amp;#13;    score: 1&amp;#13;  ul:&amp;#13;    count: 40&amp;#13;    score: 0&amp;#13;  li:&amp;#13;    count: 40&amp;#13;    score: 1&amp;#13;  code:&amp;#13;    count: 7&amp;#13;    score: 1&amp;#13;wordValue: 0.2&amp;#13;formattingMultiplier: 1&amp;#13;&lt;/pre&gt;              &lt;/details&gt;             &lt;/td&gt;             &lt;td&gt;0.8&lt;/td&gt;             &lt;td&gt;9.76&lt;/td&gt;           &lt;/tr&gt;           &lt;tr&gt;             &lt;td&gt;               &lt;h6&gt;                 &lt;a href=\"https://github.com/ubiquibot/conversation-rewards/pull/12\" target=\"_blank\" rel=\"noopener\"&gt;Resolves #5  Depends on #8  Reviews looks gigantic but it's on&amp;hellip;&lt;/a&gt;               &lt;/h6&gt;             &lt;/td&gt;             &lt;td&gt;             &lt;details&gt;               &lt;summary&gt;                 0               &lt;/summary&gt;               &lt;pre&gt;content:&amp;#13;  p:&amp;#13;    count: 19&amp;#13;    score: 1&amp;#13;  ul:&amp;#13;    count: 18&amp;#13;    score: 0&amp;#13;  li:&amp;#13;    count: 18&amp;#13;    score: 1&amp;#13;wordValue: 0&amp;#13;formattingMultiplier: 0&amp;#13;&lt;/pre&gt;              &lt;/details&gt;             &lt;/td&gt;             &lt;td&gt;0.7&lt;/td&gt;             &lt;td&gt;-&lt;/td&gt;           &lt;/tr&gt;           &lt;tr&gt;             &lt;td&gt;               &lt;h6&gt;                 &lt;a href=\"https://github.com/ubiquibot/conversation-rewards/pull/12#discussion_r1570010044\" target=\"_blank\" rel=\"noopener\"&gt;I think in this case it makes sense because this function will r&amp;hellip;&lt;/a&gt;               &lt;/h6&gt;             &lt;/td&gt;             &lt;td&gt;             &lt;details&gt;               &lt;summary&gt;                 26               &lt;/summary&gt;               &lt;pre&gt;content:&amp;#13;  p:&amp;#13;    count: 61&amp;#13;    score: 1&amp;#13;  code:&amp;#13;    count: 4&amp;#13;    score: 1&amp;#13;wordValue: 0.2&amp;#13;formattingMultiplier: 2&amp;#13;&lt;/pre&gt;              &lt;/details&gt;             &lt;/td&gt;             &lt;td&gt;0.7&lt;/td&gt;             &lt;td&gt;18.2&lt;/td&gt;           &lt;/tr&gt;           &lt;tr&gt;             &lt;td&gt;               &lt;h6&gt;                 &lt;a href=\"https://github.com/ubiquibot/conversation-rewards/pull/12#discussion_r1570011467\" target=\"_blank\" rel=\"noopener\"&gt;It is supposed to represent a comment. Would you prefer a descri&amp;hellip;&lt;/a&gt;               &lt;/h6&gt;             &lt;/td&gt;             &lt;td&gt;             &lt;details&gt;               &lt;summary&gt;                 6.8               &lt;/summary&gt;               &lt;pre&gt;content:&amp;#13;  p:&amp;#13;    count: 16&amp;#13;    score: 1&amp;#13;  code:&amp;#13;    count: 1&amp;#13;    score: 1&amp;#13;wordValue: 0.2&amp;#13;formattingMultiplier: 2&amp;#13;&lt;/pre&gt;              &lt;/details&gt;             &lt;/td&gt;             &lt;td&gt;0.7&lt;/td&gt;             &lt;td&gt;4.76&lt;/td&gt;           &lt;/tr&gt;           &lt;tr&gt;             &lt;td&gt;               &lt;h6&gt;                 &lt;a href=\"https://github.com/ubiquibot/conversation-rewards/pull/12#discussion_r1570014142\" target=\"_blank\" rel=\"noopener\"&gt;True, just picked this up from the previous codebase. https://rp&amp;hellip;&lt;/a&gt;               &lt;/h6&gt;             &lt;/td&gt;             &lt;td&gt;             &lt;details&gt;               &lt;summary&gt;                 6.4               &lt;/summary&gt;               &lt;pre&gt;content:&amp;#13;  p:&amp;#13;    count: 16&amp;#13;    score: 1&amp;#13;wordValue: 0.2&amp;#13;formattingMultiplier: 2&amp;#13;&lt;/pre&gt;              &lt;/details&gt;             &lt;/td&gt;             &lt;td&gt;0.7&lt;/td&gt;             &lt;td&gt;4.48&lt;/td&gt;           &lt;/tr&gt;           &lt;tr&gt;             &lt;td&gt;               &lt;h6&gt;                 &lt;a href=\"https://github.com/ubiquibot/conversation-rewards/pull/12#discussion_r1570187141\" target=\"_blank\" rel=\"noopener\"&gt;Seems convoluted to me and I don't know what problem that solved&amp;hellip;&lt;/a&gt;               &lt;/h6&gt;             &lt;/td&gt;             &lt;td&gt;             &lt;details&gt;               &lt;summary&gt;                 16.4               &lt;/summary&gt;               &lt;pre&gt;content:&amp;#13;  p:&amp;#13;    count: 39&amp;#13;    score: 1&amp;#13;  code:&amp;#13;    count: 2&amp;#13;    score: 1&amp;#13;wordValue: 0.2&amp;#13;formattingMultiplier: 2&amp;#13;&lt;/pre&gt;              &lt;/details&gt;             &lt;/td&gt;             &lt;td&gt;0.7&lt;/td&gt;             &lt;td&gt;11.48&lt;/td&gt;           &lt;/tr&gt;           &lt;tr&gt;             &lt;td&gt;               &lt;h6&gt;                 &lt;a href=\"https://github.com/ubiquibot/conversation-rewards/pull/12#discussion_r1570188450\" target=\"_blank\" rel=\"noopener\"&gt;Changed &amp;#96;COMMENT&amp;#96; to &amp;#96;COMMENTED&amp;#96;, added jsdoc de&amp;hellip;&lt;/a&gt;               &lt;/h6&gt;             &lt;/td&gt;             &lt;td&gt;             &lt;details&gt;               &lt;summary&gt;                 5.2               &lt;/summary&gt;               &lt;pre&gt;content:&amp;#13;  p:&amp;#13;    count: 11&amp;#13;    score: 1&amp;#13;  code:&amp;#13;    count: 2&amp;#13;    score: 1&amp;#13;wordValue: 0.2&amp;#13;formattingMultiplier: 2&amp;#13;&lt;/pre&gt;              &lt;/details&gt;             &lt;/td&gt;             &lt;td&gt;0.7&lt;/td&gt;             &lt;td&gt;3.64&lt;/td&gt;           &lt;/tr&gt;           &lt;tr&gt;             &lt;td&gt;               &lt;h6&gt;                 &lt;a href=\"https://github.com/ubiquibot/conversation-rewards/pull/12#discussion_r1573413974\" target=\"_blank\" rel=\"noopener\"&gt;Simply makes the docs linking the code within the comment, for c&amp;hellip;&lt;/a&gt;               &lt;/h6&gt;             &lt;/td&gt;             &lt;td&gt;             &lt;details&gt;               &lt;summary&gt;                 12.8               &lt;/summary&gt;               &lt;pre&gt;content:&amp;#13;  p:&amp;#13;    count: 32&amp;#13;    score: 1&amp;#13;wordValue: 0.2&amp;#13;formattingMultiplier: 2&amp;#13;&lt;/pre&gt;              &lt;/details&gt;             &lt;/td&gt;             &lt;td&gt;0.7&lt;/td&gt;             &lt;td&gt;8.96&lt;/td&gt;           &lt;/tr&gt;           &lt;tr&gt;             &lt;td&gt;               &lt;h6&gt;                 &lt;a href=\"https://github.com/ubiquibot/conversation-rewards/pull/12#discussion_r1573416633\" target=\"_blank\" rel=\"noopener\"&gt;In the case of a string it would coerce the value and you would &amp;hellip;&lt;/a&gt;               &lt;/h6&gt;             &lt;/td&gt;             &lt;td&gt;             &lt;details&gt;               &lt;summary&gt;                 10               &lt;/summary&gt;               &lt;pre&gt;content:&amp;#13;  p:&amp;#13;    count: 25&amp;#13;    score: 1&amp;#13;wordValue: 0.2&amp;#13;formattingMultiplier: 2&amp;#13;&lt;/pre&gt;              &lt;/details&gt;             &lt;/td&gt;             &lt;td&gt;0.7&lt;/td&gt;             &lt;td&gt;7&lt;/td&gt;           &lt;/tr&gt;           &lt;tr&gt;             &lt;td&gt;               &lt;h6&gt;                 &lt;a href=\"https://github.com/ubiquibot/conversation-rewards/pull/12#discussion_r1573420718\" target=\"_blank\" rel=\"noopener\"&gt;&amp;#96;observe&amp;#96; would help to chose what we want to include an&amp;hellip;&lt;/a&gt;               &lt;/h6&gt;             &lt;/td&gt;             &lt;td&gt;             &lt;details&gt;               &lt;summary&gt;                 17.2               &lt;/summary&gt;               &lt;pre&gt;content:&amp;#13;  p:&amp;#13;    count: 41&amp;#13;    score: 1&amp;#13;  code:&amp;#13;    count: 1&amp;#13;    score: 1&amp;#13;  a:&amp;#13;    count: 1&amp;#13;    score: 1&amp;#13;wordValue: 0.2&amp;#13;formattingMultiplier: 2&amp;#13;&lt;/pre&gt;              &lt;/details&gt;             &lt;/td&gt;             &lt;td&gt;0.7&lt;/td&gt;             &lt;td&gt;12.04&lt;/td&gt;           &lt;/tr&gt;           &lt;tr&gt;             &lt;td&gt;               &lt;h6&gt;                 &lt;a href=\"https://github.com/ubiquibot/conversation-rewards/pull/12#discussion_r1573731420\" target=\"_blank\" rel=\"noopener\"&gt;Not very useful indeed. I am working on the tests on a separate &amp;hellip;&lt;/a&gt;               &lt;/h6&gt;             &lt;/td&gt;             &lt;td&gt;             &lt;details&gt;               &lt;summary&gt;                 11.2               &lt;/summary&gt;               &lt;pre&gt;content:&amp;#13;  p:&amp;#13;    count: 28&amp;#13;    score: 1&amp;#13;wordValue: 0.2&amp;#13;formattingMultiplier: 2&amp;#13;&lt;/pre&gt;              &lt;/details&gt;             &lt;/td&gt;             &lt;td&gt;0.7&lt;/td&gt;             &lt;td&gt;7.84&lt;/td&gt;           &lt;/tr&gt;           &lt;tr&gt;             &lt;td&gt;               &lt;h6&gt;                 &lt;a href=\"https://github.com/ubiquibot/conversation-rewards/pull/12#discussion_r1573731649\" target=\"_blank\" rel=\"noopener\"&gt;See https://github.com/ubiquibot/conversation-rewards/pull/14 fo&amp;hellip;&lt;/a&gt;               &lt;/h6&gt;             &lt;/td&gt;             &lt;td&gt;             &lt;details&gt;               &lt;summary&gt;                 3.6               &lt;/summary&gt;               &lt;pre&gt;content:&amp;#13;  p:&amp;#13;    count: 9&amp;#13;    score: 1&amp;#13;wordValue: 0.2&amp;#13;formattingMultiplier: 2&amp;#13;&lt;/pre&gt;              &lt;/details&gt;             &lt;/td&gt;             &lt;td&gt;0.7&lt;/td&gt;             &lt;td&gt;2.52&lt;/td&gt;           &lt;/tr&gt;           &lt;tr&gt;             &lt;td&gt;               &lt;h6&gt;                 &lt;a href=\"https://github.com/ubiquibot/conversation-rewards/pull/12#discussion_r1573733603\" target=\"_blank\" rel=\"noopener\"&gt;Good point, also symbol should not be DAI but ETH isn't it? &amp;#9&amp;hellip;&lt;/a&gt;               &lt;/h6&gt;             &lt;/td&gt;             &lt;td&gt;             &lt;details&gt;               &lt;summary&gt;                 15.2               &lt;/summary&gt;               &lt;pre&gt;content:&amp;#13;  p:&amp;#13;    count: 37&amp;#13;    score: 1&amp;#13;  code:&amp;#13;    count: 1&amp;#13;    score: 1&amp;#13;wordValue: 0.2&amp;#13;formattingMultiplier: 2&amp;#13;&lt;/pre&gt;              &lt;/details&gt;             &lt;/td&gt;             &lt;td&gt;0.7&lt;/td&gt;             &lt;td&gt;10.64&lt;/td&gt;           &lt;/tr&gt;           &lt;tr&gt;             &lt;td&gt;               &lt;h6&gt;                 &lt;a href=\"https://github.com/ubiquibot/conversation-rewards/pull/12#discussion_r1573737049\" target=\"_blank\" rel=\"noopener\"&gt;Had changed it everywhere else but here, now it should be fine&lt;/a&gt;               &lt;/h6&gt;             &lt;/td&gt;             &lt;td&gt;             &lt;details&gt;               &lt;summary&gt;                 4.8               &lt;/summary&gt;               &lt;pre&gt;content:&amp;#13;  p:&amp;#13;    count: 12&amp;#13;    score: 1&amp;#13;wordValue: 0.2&amp;#13;formattingMultiplier: 2&amp;#13;&lt;/pre&gt;              &lt;/details&gt;             &lt;/td&gt;             &lt;td&gt;0.7&lt;/td&gt;             &lt;td&gt;3.36&lt;/td&gt;           &lt;/tr&gt;           &lt;tr&gt;             &lt;td&gt;               &lt;h6&gt;                 &lt;a href=\"https://github.com/ubiquibot/conversation-rewards/pull/12#discussion_r1574114225\" target=\"_blank\" rel=\"noopener\"&gt;This matches any whitespace character (spaces, tabs, line breaks&amp;hellip;&lt;/a&gt;               &lt;/h6&gt;             &lt;/td&gt;             &lt;td&gt;             &lt;details&gt;               &lt;summary&gt;                 13.2               &lt;/summary&gt;               &lt;pre&gt;content:&amp;#13;  p:&amp;#13;    count: 33&amp;#13;    score: 1&amp;#13;wordValue: 0.2&amp;#13;formattingMultiplier: 2&amp;#13;&lt;/pre&gt;              &lt;/details&gt;             &lt;/td&gt;             &lt;td&gt;0.7&lt;/td&gt;             &lt;td&gt;9.24&lt;/td&gt;           &lt;/tr&gt;           &lt;tr&gt;             &lt;td&gt;               &lt;h6&gt;                 &lt;a href=\"https://github.com/ubiquibot/conversation-rewards/pull/12#discussion_r1574622869\" target=\"_blank\" rel=\"noopener\"&gt;By definition &amp;#96;dump&amp;#96; was just outputting results to stdo&amp;hellip;&lt;/a&gt;               &lt;/h6&gt;             &lt;/td&gt;             &lt;td&gt;             &lt;details&gt;               &lt;summary&gt;                 27.6               &lt;/summary&gt;               &lt;pre&gt;content:&amp;#13;  p:&amp;#13;    count: 68&amp;#13;    score: 1&amp;#13;  code:&amp;#13;    count: 1&amp;#13;    score: 1&amp;#13;wordValue: 0.2&amp;#13;formattingMultiplier: 2&amp;#13;&lt;/pre&gt;              &lt;/details&gt;             &lt;/td&gt;             &lt;td&gt;0.7&lt;/td&gt;             &lt;td&gt;19.32&lt;/td&gt;           &lt;/tr&gt;           &lt;tr&gt;             &lt;td&gt;               &lt;h6&gt;                 &lt;a href=\"https://github.com/ubiquibot/conversation-rewards/pull/12#discussion_r1574702577\" target=\"_blank\" rel=\"noopener\"&gt;Un-nested them one level. I think that the &amp;#96;buildXrow&amp;#96; s&amp;hellip;&lt;/a&gt;               &lt;/h6&gt;             &lt;/td&gt;             &lt;td&gt;             &lt;details&gt;               &lt;summary&gt;                 10               &lt;/summary&gt;               &lt;pre&gt;content:&amp;#13;  p:&amp;#13;    count: 24&amp;#13;    score: 1&amp;#13;  code:&amp;#13;    count: 1&amp;#13;    score: 1&amp;#13;wordValue: 0.2&amp;#13;formattingMultiplier: 2&amp;#13;&lt;/pre&gt;              &lt;/details&gt;             &lt;/td&gt;             &lt;td&gt;0.7&lt;/td&gt;             &lt;td&gt;7&lt;/td&gt;           &lt;/tr&gt;           &lt;tr&gt;             &lt;td&gt;               &lt;h6&gt;                 &lt;a href=\"https://github.com/ubiquibot/conversation-rewards/pull/12#discussion_r1574724902\" target=\"_blank\" rel=\"noopener\"&gt;I assumed BigInt only handles integers, and we manipulate a lot &amp;hellip;&lt;/a&gt;               &lt;/h6&gt;             &lt;/td&gt;             &lt;td&gt;             &lt;details&gt;               &lt;summary&gt;                 9.6               &lt;/summary&gt;               &lt;pre&gt;content:&amp;#13;  p:&amp;#13;    count: 24&amp;#13;    score: 1&amp;#13;wordValue: 0.2&amp;#13;formattingMultiplier: 2&amp;#13;&lt;/pre&gt;              &lt;/details&gt;             &lt;/td&gt;             &lt;td&gt;0.7&lt;/td&gt;             &lt;td&gt;6.72&lt;/td&gt;           &lt;/tr&gt;           &lt;tr&gt;             &lt;td&gt;               &lt;h6&gt;                 &lt;a href=\"https://github.com/ubiquibot/conversation-rewards/pull/12#discussion_r1574767984\" target=\"_blank\" rel=\"noopener\"&gt;There is one permit generated per participating user, last run: &amp;hellip;&lt;/a&gt;               &lt;/h6&gt;             &lt;/td&gt;             &lt;td&gt;             &lt;details&gt;               &lt;summary&gt;                 4.4               &lt;/summary&gt;               &lt;pre&gt;content:&amp;#13;  p:&amp;#13;    count: 11&amp;#13;    score: 1&amp;#13;wordValue: 0.2&amp;#13;formattingMultiplier: 2&amp;#13;&lt;/pre&gt;              &lt;/details&gt;             &lt;/td&gt;             &lt;td&gt;0.7&lt;/td&gt;             &lt;td&gt;3.08&lt;/td&gt;           &lt;/tr&gt;           &lt;tr&gt;             &lt;td&gt;               &lt;h6&gt;                 &lt;a href=\"https://github.com/ubiquibot/conversation-rewards/pull/12#discussion_r1575659438\" target=\"_blank\" rel=\"noopener\"&gt;I made it according to the previous version: - Issue Specificat&amp;hellip;&lt;/a&gt;               &lt;/h6&gt;             &lt;/td&gt;             &lt;td&gt;             &lt;details&gt;               &lt;summary&gt;                 12.8               &lt;/summary&gt;               &lt;pre&gt;content:&amp;#13;  p:&amp;#13;    count: 8&amp;#13;    score: 1&amp;#13;  ul:&amp;#13;    count: 24&amp;#13;    score: 0&amp;#13;  li:&amp;#13;    count: 24&amp;#13;    score: 1&amp;#13;wordValue: 0.2&amp;#13;formattingMultiplier: 2&amp;#13;&lt;/pre&gt;              &lt;/details&gt;             &lt;/td&gt;             &lt;td&gt;0.7&lt;/td&gt;             &lt;td&gt;8.96&lt;/td&gt;           &lt;/tr&gt;           &lt;tr&gt;             &lt;td&gt;               &lt;h6&gt;                 &lt;a href=\"https://github.com/ubiquibot/conversation-rewards/pull/12#discussion_r1575675704\" target=\"_blank\" rel=\"noopener\"&gt;Wouldn't that lead to precision loss in JS and after the divisio&amp;hellip;&lt;/a&gt;               &lt;/h6&gt;             &lt;/td&gt;             &lt;td&gt;             &lt;details&gt;               &lt;summary&gt;                 11.2               &lt;/summary&gt;               &lt;pre&gt;content:&amp;#13;  p:&amp;#13;    count: 27&amp;#13;    score: 1&amp;#13;  code:&amp;#13;    count: 1&amp;#13;    score: 1&amp;#13;wordValue: 0.2&amp;#13;formattingMultiplier: 2&amp;#13;&lt;/pre&gt;              &lt;/details&gt;             &lt;/td&gt;             &lt;td&gt;0.7&lt;/td&gt;             &lt;td&gt;7.84&lt;/td&gt;           &lt;/tr&gt;           &lt;tr&gt;             &lt;td&gt;               &lt;h6&gt;                 &lt;a href=\"https://github.com/ubiquibot/conversation-rewards/pull/12#discussion_r1576567583\" target=\"_blank\" rel=\"noopener\"&gt;That is correct. I understand now why you're confused: The valu&amp;hellip;&lt;/a&gt;               &lt;/h6&gt;             &lt;/td&gt;             &lt;td&gt;             &lt;details&gt;               &lt;summary&gt;                 28               &lt;/summary&gt;               &lt;pre&gt;content:&amp;#13;  p:&amp;#13;    count: 60&amp;#13;    score: 1&amp;#13;  code:&amp;#13;    count: 10&amp;#13;    score: 1&amp;#13;wordValue: 0.2&amp;#13;formattingMultiplier: 2&amp;#13;&lt;/pre&gt;              &lt;/details&gt;             &lt;/td&gt;             &lt;td&gt;0.7&lt;/td&gt;             &lt;td&gt;19.6&lt;/td&gt;           &lt;/tr&gt;           &lt;tr&gt;             &lt;td&gt;               &lt;h6&gt;                 &lt;a href=\"https://github.com/ubiquibot/conversation-rewards/pull/12#discussion_r1577477616\" target=\"_blank\" rel=\"noopener\"&gt;I don't think is it relevant in this scenario because we are not&amp;hellip;&lt;/a&gt;               &lt;/h6&gt;             &lt;/td&gt;             &lt;td&gt;             &lt;details&gt;               &lt;summary&gt;                 18.8               &lt;/summary&gt;               &lt;pre&gt;content:&amp;#13;  p:&amp;#13;    count: 47&amp;#13;    score: 1&amp;#13;wordValue: 0.2&amp;#13;formattingMultiplier: 2&amp;#13;&lt;/pre&gt;              &lt;/details&gt;             &lt;/td&gt;             &lt;td&gt;0.7&lt;/td&gt;             &lt;td&gt;13.16&lt;/td&gt;           &lt;/tr&gt;           &lt;tr&gt;             &lt;td&gt;               &lt;h6&gt;                 &lt;a href=\"https://github.com/ubiquibot/conversation-rewards/pull/12#discussion_r1578162024\" target=\"_blank\" rel=\"noopener\"&gt;@whilefoo you are correct, these were wrongly used. I corrected &amp;hellip;&lt;/a&gt;               &lt;/h6&gt;             &lt;/td&gt;             &lt;td&gt;             &lt;details&gt;               &lt;summary&gt;                 19.6               &lt;/summary&gt;               &lt;pre&gt;content:&amp;#13;  p:&amp;#13;    count: 44&amp;#13;    score: 1&amp;#13;  code:&amp;#13;    count: 5&amp;#13;    score: 1&amp;#13;wordValue: 0.2&amp;#13;formattingMultiplier: 2&amp;#13;&lt;/pre&gt;              &lt;/details&gt;             &lt;/td&gt;             &lt;td&gt;0.7&lt;/td&gt;             &lt;td&gt;13.72&lt;/td&gt;           &lt;/tr&gt;           &lt;tr&gt;             &lt;td&gt;               &lt;h6&gt;                 &lt;a href=\"https://github.com/ubiquibot/conversation-rewards/pull/12#issuecomment-2056635516\" target=\"_blank\" rel=\"noopener\"&gt;Example of successful comment posting with results: https://git&amp;hellip;&lt;/a&gt;               &lt;/h6&gt;             &lt;/td&gt;             &lt;td&gt;             &lt;details&gt;               &lt;summary&gt;                 3.2               &lt;/summary&gt;               &lt;pre&gt;content:&amp;#13;  p:&amp;#13;    count: 8&amp;#13;    score: 1&amp;#13;wordValue: 0.2&amp;#13;formattingMultiplier: 2&amp;#13;&lt;/pre&gt;              &lt;/details&gt;             &lt;/td&gt;             &lt;td&gt;0.7&lt;/td&gt;             &lt;td&gt;2.24&lt;/td&gt;           &lt;/tr&gt;           &lt;tr&gt;             &lt;td&gt;               &lt;h6&gt;                 &lt;a href=\"https://github.com/ubiquibot/conversation-rewards/pull/12#issuecomment-2063348339\" target=\"_blank\" rel=\"noopener\"&gt;@0x4007 I believe that if I had all the tests in this PR it will&amp;hellip;&lt;/a&gt;               &lt;/h6&gt;             &lt;/td&gt;             &lt;td&gt;             &lt;details&gt;               &lt;summary&gt;                 10.8               &lt;/summary&gt;               &lt;pre&gt;content:&amp;#13;  p:&amp;#13;    count: 27&amp;#13;    score: 1&amp;#13;wordValue: 0.2&amp;#13;formattingMultiplier: 2&amp;#13;&lt;/pre&gt;              &lt;/details&gt;             &lt;/td&gt;             &lt;td&gt;0.7&lt;/td&gt;             &lt;td&gt;7.56&lt;/td&gt;           &lt;/tr&gt;         &lt;/tbody&gt;       &lt;/table&gt;     &lt;/details&gt;"
  },
  "0x4007": {
    "total": 123.63,
    "userId": 4975670,
    "comments": [
      {
        "id": 2030164289,
        "content": "@whilefoo rfc on how we can deal with comment outputs. Perhaps we can have a standard recognized property on the output interface? Then the kernel can decide whether to pass it around or something. \r\n```ts\r\ninterface PluginOutput {\r\n  comment: string; // html comment\r\n  rewards: Rewards; // { \"whilefoo\": \"500\", \"token\": \"0x0\" } etc\r\n}\r\n```",
        "url": "https://github.com/ubiquibot/conversation-rewards/issues/5#issuecomment-2030164289",
        "type": "ISSUE_COLLABORATOR",
        "score": {
          "formatting": {
            "content": {
              "p": {
                "count": 34,
                "score": 1
              },
              "pre": {
                "count": 19,
                "score": 0
              },
              "code": {
                "count": 19,
                "score": 1
              }
            },
            "wordValue": 0.1,
            "formattingMultiplier": 1
          },
          "reward": 4.24,
          "relevance": 0.8
        }
      },
      {
        "id": 2033488255,
        "content": "I think you should fork from and overtake that second pull due to us being behind schedule",
        "url": "https://github.com/ubiquibot/conversation-rewards/issues/5#issuecomment-2033488255",
        "type": "ISSUE_COLLABORATOR",
        "score": {
          "formatting": {
            "content": {
              "p": {
                "count": 17,
                "score": 1
              }
            },
            "wordValue": 0.1,
            "formattingMultiplier": 1
          },
          "reward": 1.36,
          "relevance": 0.8
        }
      },
      {
        "id": 2036355445,
        "content": "I think the most pure architecture would be that plugins can NOT inherit (write) authentication (only read if possible) of the kernel. As a consequence, no plugin should be able to post directly any issue. Ideally it should only be the kernel with a direct interface to issues. Plugins should just output comment HTML and the kernel can post it all in a single comment at the end of the webhook event invocation chain.\r\nCould be interesting to have a dedicated plugin to handle commenting, but because this seems like such an essential capability, I would more carefully consider the pros/cons of including this within the kernel. \r\n- On one hand, I really like the idea of making the kernel as pure and lean as possible\r\n- On the other hand there are practical considerations that if every plugin standard output interface includes `comment:` and then we don't have the `comment` capability available (the comment plugin is not included in the config) then why is this a standard output property required on every plugin?\r\nI'm not concerned about latency now. Besides we can port any plugin to Cloudflare Workers (or combine several inside a single Worker) when we are ready to fix latency issues. To be honest though, except for setting labels, I have no problem with latency (like with permit generation) so there's no need to overengineer yet. I also love the GitHub Actions logs being available for easy debugging, and the fact that they are super generous with the compute. \r\nGiven the entire conversation and all the considerations, I definitely think we should do option 3. \r\nThis separates concerns the best, which will allow our plugin ecosystem to grow the fastest.",
        "url": "https://github.com/ubiquibot/conversation-rewards/issues/5#issuecomment-2036355445",
        "type": "ISSUE_COLLABORATOR",
        "score": {
          "formatting": {
            "content": {
              "p": {
                "count": 107,
                "score": 1
              },
              "ul": {
                "count": 174,
                "score": 0
              },
              "li": {
                "count": 174,
                "score": 1
              },
              "code": {
                "count": 2,
                "score": 1
              }
            },
            "wordValue": 0.1,
            "formattingMultiplier": 1
          },
          "reward": 22.64,
          "relevance": 0.8
        }
      },
      {
        "id": 2036370459,
        "content": "I know JSON makes things more complicated than it needs to be with serialization/transport. Then we have problems like this https://github.com/ubiquibot/conversation-rewards/issues/18. If the comment property is ONLY meant to be used for GitHub comments, then transporting HTML only is the most sensible. Besides, there's no other metadata thats necessary within the `comment` property, which is the main point of sending a JSON object (it has multiple properties.) \r\nAs a somewhat side note: there should also not be any variables inside of the HTML. We could look it as like server-side-rendering (or in this case, plugin-side-rendering) handle producing the final HTML output and then output it as a single string of html entities. \r\nWe are currently using `mdast` in `@ubiquibot/comment-incentives` to generate virtual DOMs. No `window` needed.\r\nIf we agree that this is considered as technical debt, and that we are accruing this so that we can get back on schedule, ok.",
        "url": "https://github.com/ubiquibot/conversation-rewards/issues/5#issuecomment-2036370459",
        "type": "ISSUE_COLLABORATOR",
        "score": {
          "formatting": {
            "content": {
              "p": {
                "count": 151,
                "score": 1
              },
              "code": {
                "count": 4,
                "score": 1
              }
            },
            "wordValue": 0.1,
            "formattingMultiplier": 1
          },
          "reward": 12.4,
          "relevance": 0.8
        }
      },
      {
        "id": 2036393020,
        "content": "Going back to my \"plugin-side-rendering\" mention, the data manipulation happens inside of the logic of the plugin. Then when the plugin is finally done with all of its compute, it emits a single string in the `comment` output property. This string is the final, rendered HTML. \r\nThe `comment` output is not intended to be consumed by other plugins. In most cases, the kernel will concatenate all the `comment` outputs from every plugin and post a single comment at the end. Plugins will consume the `metadata` property output which will include raw values to work with. I forget where I originally proposed this, but imagine something like:\r\n```typescript\r\ntype HtmlString = string;\r\ntype RequestedPermits = { username: string; amount: string; token: string; }[]\r\ninterface PluginOutput {\r\n   metadata: Record&lt;string, any&gt;;\r\n   comment: HtmlString;\r\n   rewards: RequestedPermits;\r\n}\r\n```",
        "url": "https://github.com/ubiquibot/conversation-rewards/issues/5#issuecomment-2036393020",
        "type": "ISSUE_COLLABORATOR",
        "score": {
          "formatting": {
            "content": {
              "p": {
                "count": 106,
                "score": 1
              },
              "code": {
                "count": 30,
                "score": 1
              },
              "pre": {
                "count": 26,
                "score": 0
              }
            },
            "wordValue": 0.1,
            "formattingMultiplier": 1
          },
          "reward": 10.88,
          "relevance": 0.8
        }
      },
      {
        "id": 2036433646,
        "content": "The proposed `comment` output is intended for ease of composability for MOST situations, basically that the output from one plugin would just be appended to the final rendered comment. For simple plugin configurations (plugins not modifying the output results of others) this seems like straightforward architecture. \r\nHowever, as we know, there will be situations where a subsequent plugin will consider the results of a previous plugin, which means it would need to change the comment that is rendered. \r\nIn this situation the subsequent plugin should clobber the output of the previous plugin. It is now clear to be that this will be a new challenge to express to the kernel that it should ignore the comment output of a previous plugin. I suppose it would be straightforward in the metadata using the plugin ID i.e. `{ \"silences\": [\"ubiquibot/conversation-rewards\"] }`.\r\nI think that comments should be handled from within the kernel. There should not be a separate comment plugin. Read my explanation [here](https://github.com/ubiquibot/conversation-rewards/issues/5#issuecomment-2036355445). \r\n### Inputs\r\nFor completeness of my [previous comment](https://github.com/ubiquibot/conversation-rewards/issues/5#issuecomment-2036393020):\r\n```typescript\r\ntype PluginId = string; // i.e. `ubiquibot/conversation-rewards` `ubiquibot/assistive-pricing`\r\ninterface PluginInput {\r\n   metadata: Record&lt;PluginId, any&gt;;\r\n   context: GitHubEventContext;\r\n}\r\n```\r\nNotice that we should not pass in the HTML of other plugins. Instead, just the metadata (\"computed\") values from the previous plugins.",
        "url": "https://github.com/ubiquibot/conversation-rewards/issues/5#issuecomment-2036433646",
        "type": "ISSUE_COLLABORATOR",
        "score": {
          "formatting": {
            "content": {
              "p": {
                "count": 190,
                "score": 1
              },
              "code": {
                "count": 22,
                "score": 1
              },
              "a": {
                "count": 3,
                "score": 1
              },
              "h3": {
                "count": 1,
                "score": 1
              },
              "pre": {
                "count": 17,
                "score": 0
              }
            },
            "wordValue": 0.1,
            "formattingMultiplier": 1
          },
          "reward": 17.28,
          "relevance": 0.8
        }
      },
      {
        "id": 2036516869,
        "content": "I understand your concern and I would need to put more thought into composability. Maybe the `comment` proposal is bad after all due to your point. It's only useful with simple plugins, but for more complex ones your point is valid. \r\nI need help to think through how any partner in the future can create new plugins that modify \r\n1. permit reward amounts \r\n2. XP reward amounts\r\nI don't like the idea of having a single monolithic rewards generation plugin that wraps all the ways possible to compute rewards (i.e. time estimation, comment rewards, review rewards etc)",
        "url": "https://github.com/ubiquibot/conversation-rewards/issues/5#issuecomment-2036516869",
        "type": "ISSUE_COLLABORATOR",
        "score": {
          "formatting": {
            "content": {
              "p": {
                "count": 59,
                "score": 1
              },
              "code": {
                "count": 1,
                "score": 1
              },
              "ol": {
                "count": 36,
                "score": 0
              },
              "li": {
                "count": 36,
                "score": 1
              }
            },
            "wordValue": 0.1,
            "formattingMultiplier": 1
          },
          "reward": 7.68,
          "relevance": 0.8
        }
      },
      {
        "id": 2053332029,
        "content": "I see, so you're suggesting that we must annotate each comment as well in order to properly handle the scoring at the end?\nOff hand I think there's:\n1. Specification \n2. Issue comment\n3. Pull request comment (a normal comment on a pull request, not related to posting a \"review\"\n4. Pull request review comment (associated with a \"review state\" I.e. approved, left comments, requested changes)\nI suppose we need a better naming convention for the pull related ones. They are considered as separate entities according to the GitHub api. They require different methods to obtain both types.",
        "url": "https://github.com/ubiquibot/conversation-rewards/issues/5#issuecomment-2053332029",
        "type": "ISSUE_COLLABORATOR",
        "score": {
          "formatting": {
            "content": {
              "p": {
                "count": 28,
                "score": 1
              },
              "ol": {
                "count": 66,
                "score": 0
              },
              "li": {
                "count": 66,
                "score": 1
              }
            },
            "wordValue": 0.1,
            "formattingMultiplier": 1
          },
          "reward": 7.52,
          "relevance": 0.8
        }
      },
      {
        "id": 2055783331,
        "content": "Consider calling it \"contributor\" and \"collaborator\" as that is how it is presented on the GitHub APIs as I recall. \nAlso I think you forgot about the \"review comments\"",
        "url": "https://github.com/ubiquibot/conversation-rewards/issues/5#issuecomment-2055783331",
        "type": "ISSUE_COLLABORATOR",
        "score": {
          "formatting": {
            "content": {
              "p": {
                "count": 29,
                "score": 1
              }
            },
            "wordValue": 0.1,
            "formattingMultiplier": 1
          },
          "reward": 2.32,
          "relevance": 0.8
        }
      },
      {
        "id": 2007841578,
        "content": "Nice code quality per usual",
        "url": "https://github.com/ubiquibot/conversation-rewards/pull/12#pullrequestreview-2007841578",
        "type": "PULL_COLLABORATOR",
        "score": {
          "formatting": {
            "content": {
              "p": {
                "count": 5,
                "score": 1
              }
            },
            "wordValue": 0.1,
            "formattingMultiplier": 1
          },
          "reward": 0.35,
          "relevance": 0.7
        }
      },
      {
        "id": 1569964797,
        "content": "\"Comment\" implication isn't clear to me",
        "url": "https://github.com/ubiquibot/conversation-rewards/pull/12#discussion_r1569964797",
        "type": "PULL_COLLABORATOR",
        "diffHunk": "@@ -27,29 +27,39 @@ formattingEvaluator:\n     td: 1\n     hr: 0\n   multipliers:\n-    - type: [ISSUE, ISSUER]:\n+    - type: [ISSUE, ISSUER, TASK]:\n+      formattingMultiplier: 1\n+      wordValue: 0.1\n+    - type: [ISSUE, ISSUER, COMMENT]:\n       formattingMultiplier: 1\n       wordValue: 0.2\n-    - type: [ISSUE, ASSIGNEE]:\n+    - type: [ISSUE, ASSIGNEE, COMMENT]:",
        "score": {
          "formatting": {
            "content": {
              "p": {
                "count": 6,
                "score": 1
              }
            },
            "wordValue": 0.1,
            "formattingMultiplier": 1
          },
          "reward": 0.42,
          "relevance": 0.7
        }
      },
      {
        "id": 1569970517,
        "content": "I've always been anti empty string for variable declarations. It's led to too many problems with other less experienced developers. I wish for a linter rule to flag these as a consequence. \nConsider initializing an empty array as a buffer and then joining it at the end.",
        "url": "https://github.com/ubiquibot/conversation-rewards/pull/12#discussion_r1569970517",
        "type": "PULL_COLLABORATOR",
        "diffHunk": "@@ -0,0 +1,212 @@\n+import { Value } from \"@sinclair/typebox/value\";\n+import Decimal from \"decimal.js\";\n+import * as fs from \"fs\";\n+import { stringify } from \"yaml\";\n+import configuration from \"../configuration/config-reader\";\n+import githubCommentConfig, { GithubCommentConfiguration } from \"../configuration/github-comment-config\";\n+import { getOctokitInstance } from \"../get-authentication-token\";\n+import { CommentType, IssueActivity } from \"../issue-activity\";\n+import { parseGitHubUrl } from \"../start\";\n+import { getPayoutConfigByNetworkId } from \"../types/payout\";\n+import program from \"./command-line\";\n+import { GithubCommentScore, Module, Result } from \"./processor\";\n+\n+/**\n+ * Posts a GitHub comment according to the given results.\n+ */\n+export class GithubCommentModule implements Module {\n+  private readonly _configuration: GithubCommentConfiguration = configuration.githubComment;\n+  private readonly _debugFilePath = \"./output.html\";\n+\n+  async transform(data: Readonly&lt;IssueActivity&gt;, result: Result): Promise&lt;Result&gt; {\n+    let body = \"\";",
        "score": {
          "formatting": {
            "content": {
              "p": {
                "count": 47,
                "score": 1
              }
            },
            "wordValue": 0.1,
            "formattingMultiplier": 1
          },
          "reward": 3.29,
          "relevance": 0.7
        }
      },
      {
        "id": 1569971792,
        "content": "Our RPCs don't work anymore",
        "url": "https://github.com/ubiquibot/conversation-rewards/pull/12#discussion_r1569971792",
        "type": "PULL_COLLABORATOR",
        "diffHunk": "@@ -0,0 +1,22 @@\n+// available tokens for payouts\n+export const PAYMENT_TOKEN_PER_NETWORK: Record&lt;string, { rpc: string; token: string; symbol: string }&gt; = {\n+  \"1\": {\n+    rpc: \"https://rpc-bot.ubq.fi/v1/mainnet\",",
        "score": {
          "formatting": {
            "content": {
              "p": {
                "count": 5,
                "score": 1
              }
            },
            "wordValue": 0.1,
            "formattingMultiplier": 1
          },
          "reward": 0.35,
          "relevance": 0.7
        }
      },
      {
        "id": 1570133378,
        "content": "Yes consider changing them to verbs \n`ISSUER`\n`COMMENTED`\nI'm not 100% the best way to name all of them I have to look at the full list",
        "url": "https://github.com/ubiquibot/conversation-rewards/pull/12#discussion_r1570133378",
        "type": "PULL_COLLABORATOR",
        "diffHunk": "@@ -27,29 +27,39 @@ formattingEvaluator:\n     td: 1\n     hr: 0\n   multipliers:\n-    - type: [ISSUE, ISSUER]:\n+    - type: [ISSUE, ISSUER, TASK]:\n+      formattingMultiplier: 1\n+      wordValue: 0.1\n+    - type: [ISSUE, ISSUER, COMMENT]:\n       formattingMultiplier: 1\n       wordValue: 0.2\n-    - type: [ISSUE, ASSIGNEE]:\n+    - type: [ISSUE, ASSIGNEE, COMMENT]:",
        "score": {
          "formatting": {
            "content": {
              "p": {
                "count": 27,
                "score": 1
              },
              "code": {
                "count": 2,
                "score": 1
              }
            },
            "wordValue": 0.1,
            "formattingMultiplier": 1
          },
          "reward": 2.03,
          "relevance": 0.7
        }
      },
      {
        "id": 1570159594,
        "content": "`[].join(\"\");` yields an empty string as well if there's nothing in the array.",
        "url": "https://github.com/ubiquibot/conversation-rewards/pull/12#discussion_r1570159594",
        "type": "PULL_COLLABORATOR",
        "diffHunk": "@@ -0,0 +1,212 @@\n+import { Value } from \"@sinclair/typebox/value\";\n+import Decimal from \"decimal.js\";\n+import * as fs from \"fs\";\n+import { stringify } from \"yaml\";\n+import configuration from \"../configuration/config-reader\";\n+import githubCommentConfig, { GithubCommentConfiguration } from \"../configuration/github-comment-config\";\n+import { getOctokitInstance } from \"../get-authentication-token\";\n+import { CommentType, IssueActivity } from \"../issue-activity\";\n+import { parseGitHubUrl } from \"../start\";\n+import { getPayoutConfigByNetworkId } from \"../types/payout\";\n+import program from \"./command-line\";\n+import { GithubCommentScore, Module, Result } from \"./processor\";\n+\n+/**\n+ * Posts a GitHub comment according to the given results.\n+ */\n+export class GithubCommentModule implements Module {\n+  private readonly _configuration: GithubCommentConfiguration = configuration.githubComment;\n+  private readonly _debugFilePath = \"./output.html\";\n+\n+  async transform(data: Readonly&lt;IssueActivity&gt;, result: Result): Promise&lt;Result&gt; {\n+    let body = \"\";",
        "score": {
          "formatting": {
            "content": {
              "p": {
                "count": 13,
                "score": 1
              },
              "code": {
                "count": 1,
                "score": 1
              }
            },
            "wordValue": 0.1,
            "formattingMultiplier": 1
          },
          "reward": 0.98,
          "relevance": 0.7
        }
      },
      {
        "id": 1570588757,
        "content": "Perhaps it will make the config more expressive if you add other properties?\nFor example \n```yml\nobserve:\n   views:\n      - ISSUE\n      - PULL\n   actors:\n      - ISSUER \n      - COLLABORATOR \n   actions: \n      - COMMENTED\n```",
        "url": "https://github.com/ubiquibot/conversation-rewards/pull/12#discussion_r1570588757",
        "type": "PULL_COLLABORATOR",
        "diffHunk": "@@ -27,29 +27,39 @@ formattingEvaluator:\n     td: 1\n     hr: 0\n   multipliers:\n-    - type: [ISSUE, ISSUER]:\n+    - type: [ISSUE, ISSUER, TASK]:\n+      formattingMultiplier: 1\n+      wordValue: 0.1\n+    - type: [ISSUE, ISSUER, COMMENTED]:\n       formattingMultiplier: 1\n       wordValue: 0.2\n-    - type: [ISSUE, ASSIGNEE]:\n+    - type: [ISSUE, ASSIGNEE, COMMENTED]:\n       formattingMultiplier: 0\n       wordValue: 0\n-    - type: [ISSUE, COLLABORATOR]:\n+    - type: [ISSUE, COLLABORATOR, COMMENTED]:",
        "score": {
          "formatting": {
            "content": {
              "p": {
                "count": 15,
                "score": 1
              },
              "pre": {
                "count": 14,
                "score": 0
              },
              "code": {
                "count": 14,
                "score": 1
              }
            },
            "wordValue": 0.1,
            "formattingMultiplier": 1
          },
          "reward": 2.03,
          "relevance": 0.7
        }
      },
      {
        "id": 1570589892,
        "content": "What is this @link syntax",
        "url": "https://github.com/ubiquibot/conversation-rewards/pull/12#discussion_r1570589892",
        "type": "PULL_COLLABORATOR",
        "diffHunk": "@@ -19,12 +19,42 @@ import {\n } from \"./start\";\n \n export enum CommentType {\n+  /**\n+   * Review related item\n+   */\n   REVIEW = 0b1,\n+  /**\n+   * Issue related item\n+   */\n   ISSUE = 0b10,\n+  /**\n+   * User assigned to the {@link CommentType.ISSUE} or {@link CommentType.REVIEW}\n+   */\n   ASSIGNEE = 0b100,\n+  /**\n+   * The author of the {@link CommentType.ISSUE} or {@link CommentType.REVIEW}\n+   */\n   ISSUER = 0b1000,\n+  /**\n+   * A user that is part of the organization or owner of the repo\n+   */\n   COLLABORATOR = 0b10000,\n+  /**\n+   * A user that is NOT part of the organization nor owner of the repo\n+   */\n   CONTRIBUTOR = 0b100000,\n+  /**\n+   * A user comment action on a {@link CommentType.ISSUE} or {@link CommentType.REVIEW}",
        "score": {
          "formatting": {
            "content": {
              "p": {
                "count": 5,
                "score": 1
              }
            },
            "wordValue": 0.1,
            "formattingMultiplier": 1
          },
          "reward": 0.35,
          "relevance": 0.7
        }
      },
      {
        "id": 1570591425,
        "content": "Just noticed the bit wise operators 1337 code",
        "url": "https://github.com/ubiquibot/conversation-rewards/pull/12#discussion_r1570591425",
        "type": "PULL_COLLABORATOR",
        "diffHunk": "@@ -73,12 +103,17 @@ export class IssueActivity {\n     self: GitHubPullRequest | GitHubIssue | null\n   ) {\n     let ret = 0;\n-    ret |= \"pull_request_review_id\" in comment ? CommentType.REVIEW : CommentType.ISSUE;\n+    ret |= \"pull_request_review_id\" in comment || \"draft\" in comment ? CommentType.REVIEW : CommentType.ISSUE;",
        "score": {
          "formatting": {
            "content": {
              "p": {
                "count": 8,
                "score": 1
              }
            },
            "wordValue": 0.1,
            "formattingMultiplier": 1
          },
          "reward": 0.56,
          "relevance": 0.7
        }
      },
      {
        "id": 1570596007,
        "content": "It might seem convoluted but I think that it condenses the logic to coerce everything into a string as expected. This is a suggestion to be proactive when we set up the empty string linter one day. \nFor example if you `push` any element into the array (compared to `+=`) when you join they should render as expected.  \n```js \n[ null, null ].join(\"\"); // \"\"\nnull += null; // 0 I think?\n```",
        "url": "https://github.com/ubiquibot/conversation-rewards/pull/12#discussion_r1570596007",
        "type": "PULL_COLLABORATOR",
        "diffHunk": "@@ -0,0 +1,212 @@\n+import { Value } from \"@sinclair/typebox/value\";\n+import Decimal from \"decimal.js\";\n+import * as fs from \"fs\";\n+import { stringify } from \"yaml\";\n+import configuration from \"../configuration/config-reader\";\n+import githubCommentConfig, { GithubCommentConfiguration } from \"../configuration/github-comment-config\";\n+import { getOctokitInstance } from \"../get-authentication-token\";\n+import { CommentType, IssueActivity } from \"../issue-activity\";\n+import { parseGitHubUrl } from \"../start\";\n+import { getPayoutConfigByNetworkId } from \"../types/payout\";\n+import program from \"./command-line\";\n+import { GithubCommentScore, Module, Result } from \"./processor\";\n+\n+/**\n+ * Posts a GitHub comment according to the given results.\n+ */\n+export class GithubCommentModule implements Module {\n+  private readonly _configuration: GithubCommentConfiguration = configuration.githubComment;\n+  private readonly _debugFilePath = \"./output.html\";\n+\n+  async transform(data: Readonly&lt;IssueActivity&gt;, result: Result): Promise&lt;Result&gt; {\n+    let body = \"\";",
        "score": {
          "formatting": {
            "content": {
              "p": {
                "count": 58,
                "score": 1
              },
              "code": {
                "count": 15,
                "score": 1
              },
              "pre": {
                "count": 13,
                "score": 0
              }
            },
            "wordValue": 0.1,
            "formattingMultiplier": 1
          },
          "reward": 5.11,
          "relevance": 0.7
        }
      },
      {
        "id": 1573720820,
        "content": "I am aware of its purpose. I am proposing to make the config more expressive so that its more intuitive to work with.",
        "url": "https://github.com/ubiquibot/conversation-rewards/pull/12#discussion_r1573720820",
        "type": "PULL_COLLABORATOR",
        "diffHunk": "@@ -27,29 +27,39 @@ formattingEvaluator:\n     td: 1\n     hr: 0\n   multipliers:\n-    - type: [ISSUE, ISSUER]:\n+    - type: [ISSUE, ISSUER, TASK]:\n+      formattingMultiplier: 1\n+      wordValue: 0.1\n+    - type: [ISSUE, ISSUER, COMMENTED]:\n       formattingMultiplier: 1\n       wordValue: 0.2\n-    - type: [ISSUE, ASSIGNEE]:\n+    - type: [ISSUE, ASSIGNEE, COMMENTED]:\n       formattingMultiplier: 0\n       wordValue: 0\n-    - type: [ISSUE, COLLABORATOR]:\n+    - type: [ISSUE, COLLABORATOR, COMMENTED]:",
        "score": {
          "formatting": {
            "content": {
              "p": {
                "count": 23,
                "score": 1
              }
            },
            "wordValue": 0.1,
            "formattingMultiplier": 1
          },
          "reward": 1.61,
          "relevance": 0.7
        }
      },
      {
        "id": 1573722731,
        "content": "Will you use array syntax?",
        "url": "https://github.com/ubiquibot/conversation-rewards/pull/12#discussion_r1573722731",
        "type": "PULL_COLLABORATOR",
        "diffHunk": "@@ -0,0 +1,212 @@\n+import { Value } from \"@sinclair/typebox/value\";\n+import Decimal from \"decimal.js\";\n+import * as fs from \"fs\";\n+import { stringify } from \"yaml\";\n+import configuration from \"../configuration/config-reader\";\n+import githubCommentConfig, { GithubCommentConfiguration } from \"../configuration/github-comment-config\";\n+import { getOctokitInstance } from \"../get-authentication-token\";\n+import { CommentType, IssueActivity } from \"../issue-activity\";\n+import { parseGitHubUrl } from \"../start\";\n+import { getPayoutConfigByNetworkId } from \"../types/payout\";\n+import program from \"./command-line\";\n+import { GithubCommentScore, Module, Result } from \"./processor\";\n+\n+/**\n+ * Posts a GitHub comment according to the given results.\n+ */\n+export class GithubCommentModule implements Module {\n+  private readonly _configuration: GithubCommentConfiguration = configuration.githubComment;\n+  private readonly _debugFilePath = \"./output.html\";\n+\n+  async transform(data: Readonly&lt;IssueActivity&gt;, result: Result): Promise&lt;Result&gt; {\n+    let body = \"\";",
        "score": {
          "formatting": {
            "content": {
              "p": {
                "count": 5,
                "score": 1
              }
            },
            "wordValue": 0.1,
            "formattingMultiplier": 1
          },
          "reward": 0.35,
          "relevance": 0.7
        }
      },
      {
        "id": 1573723262,
        "content": "This regex appears to convert repeating spaces i.e. `\"   \"` to a single space `\" \"` what is the purpose of this?",
        "url": "https://github.com/ubiquibot/conversation-rewards/pull/12#discussion_r1573723262",
        "type": "PULL_COLLABORATOR",
        "diffHunk": "@@ -0,0 +1,216 @@\n+import { Value } from \"@sinclair/typebox/value\";\n+import Decimal from \"decimal.js\";\n+import * as fs from \"fs\";\n+import { stringify } from \"yaml\";\n+import configuration from \"../configuration/config-reader\";\n+import githubCommentConfig, { GithubCommentConfiguration } from \"../configuration/github-comment-config\";\n+import { getOctokitInstance } from \"../get-authentication-token\";\n+import { CommentType, IssueActivity } from \"../issue-activity\";\n+import { parseGitHubUrl } from \"../start\";\n+import { getPayoutConfigByNetworkId } from \"../types/payout\";\n+import program from \"./command-line\";\n+import { GithubCommentScore, Module, Result } from \"./processor\";\n+\n+/**\n+ * Posts a GitHub comment according to the given results.\n+ */\n+export class GithubCommentModule implements Module {\n+  private readonly _configuration: GithubCommentConfiguration = configuration.githubComment;\n+  private readonly _debugFilePath = \"./output.html\";\n+\n+  async transform(data: Readonly&lt;IssueActivity&gt;, result: Result): Promise&lt;Result&gt; {\n+    let body = \"\";\n+\n+    for (const [key, value] of Object.entries(result)) {\n+      result[key].evaluationCommentHtml = this._generateHtml(key, value);\n+      body += result[key].evaluationCommentHtml;\n+    }\n+    if (this._configuration.debug) {\n+      fs.writeFileSync(this._debugFilePath, body);\n+    }\n+    if (this._configuration.post) {\n+      try {\n+        const octokit = getOctokitInstance();\n+        const { owner, repo, issue_number } = parseGitHubUrl(program.opts().issue);\n+\n+        await octokit.issues.createComment({\n+          body,\n+          repo,\n+          owner,\n+          issue_number,\n+        });\n+      } catch (e) {\n+        console.error(`Could not post GitHub comment: ${e}`);\n+      }\n+    }\n+    return Promise.resolve(result);\n+  }\n+\n+  get enabled(): boolean {\n+    if (!Value.Check(githubCommentConfig, this._configuration)) {\n+      console.warn(\"Invalid configuration detected for GithubContentModule, disabling.\");\n+      return false;\n+    }\n+    return true;\n+  }\n+\n+  _generateHtml(username: string, result: Result[0]) {\n+    const sorted = result.comments?.reduce&lt;{\n+      issues: { task: GithubCommentScore | null; comments: GithubCommentScore[] };\n+      reviews: GithubCommentScore[];\n+    }&gt;(\n+      (acc, curr) =&gt; {\n+        if (curr.type &amp; CommentType.ISSUE) {\n+          if (curr.type &amp; CommentType.TASK) {\n+            acc.issues.task = curr;\n+          } else {\n+            acc.issues.comments.push(curr);\n+          }\n+        } else if (curr.type &amp; CommentType.REVIEW) {\n+          acc.reviews.push(curr);\n+        }\n+        return acc;\n+      },\n+      { issues: { task: null, comments: [] }, reviews: [] }\n+    );\n+\n+    function createContributionRows() {\n+      const content: string[] = [];\n+\n+      if (!sorted) {\n+        return content.join(\"\");\n+      }\n+\n+      function generateContributionRow(\n+        view: string,\n+        contribution: string,\n+        count: number,\n+        reward: number | Decimal | undefined\n+      ) {\n+        return `\n+          &lt;tr&gt;\n+            &lt;td&gt;${view}&lt;/td&gt;\n+            &lt;td&gt;${contribution}&lt;/td&gt;\n+            &lt;td&gt;${count}&lt;/td&gt;\n+            &lt;td&gt;${reward || \"-\"}&lt;/td&gt;\n+          &lt;/tr&gt;`;\n+      }\n+\n+      if (result.task?.reward) {\n+        content.push(generateContributionRow(\"Issue\", \"Task\", 1, result.task.reward));\n+      }\n+      if (sorted.issues.task) {\n+        content.push(generateContributionRow(\"Issue\", \"Specification\", 1, sorted.issues.task.score?.reward));\n+      }\n+      if (sorted.issues.comments.length) {\n+        content.push(\n+          generateContributionRow(\n+            \"Issue\",\n+            \"Comment\",\n+            sorted.issues.comments.length,\n+            sorted.issues.comments.reduce((acc, curr) =&gt; acc.add(curr.score?.reward ?? 0), new Decimal(0))\n+          )\n+        );\n+      }\n+      if (sorted.reviews.length) {\n+        content.push(\n+          generateContributionRow(\n+            \"Review\",\n+            \"Comment\",\n+            sorted.reviews.length,\n+            sorted.reviews.reduce((acc, curr) =&gt; acc.add(curr.score?.reward ?? 0), new Decimal(0))\n+          )\n+        );\n+      }\n+      return content.join(\"\");\n+    }\n+\n+    function createIncentiveRows() {\n+      const content: string[] = [];\n+\n+      if (!sorted) {\n+        return content.join(\"\");\n+      }\n+\n+      function buildIncentiveRow(commentScore: GithubCommentScore) {\n+        // Properly escape carriage returns for HTML rendering\n+        const formatting = stringify(commentScore.score?.formatting?.content).replace(/[\\n\\r]/g, \"&amp;#13;\");\n+        return `\n+          &lt;tr&gt;\n+            &lt;td&gt;\n+              &lt;h6&gt;\n+                &lt;a href=\"${commentScore.url}\" target=\"_blank\" rel=\"noopener\"&gt;${commentScore.content.replace(/(.{64})..+/, \"$1…\")}&lt;/a&gt;\n+              &lt;/h6&gt;\n+            &lt;/td&gt;\n+            &lt;td&gt;\n+            &lt;details&gt;\n+              &lt;summary&gt;\n+                ${Object.values(commentScore.score?.formatting?.content || {}).reduce((acc, curr) =&gt; {\n+                  return acc.add(curr.score * curr.count);\n+                }, new Decimal(0))}\n+              &lt;/summary&gt;\n+              &lt;pre&gt;${formatting}&lt;/pre&gt;\n+             &lt;/details&gt;\n+            &lt;/td&gt;\n+            &lt;td&gt;${commentScore.score?.relevance || \"-\"}&lt;/td&gt;\n+            &lt;td&gt;${commentScore.score?.reward || \"-\"}&lt;/td&gt;\n+          &lt;/tr&gt;`;\n+      }\n+\n+      for (const issueComment of sorted.issues.comments) {\n+        content.push(buildIncentiveRow(issueComment));\n+      }\n+      for (const reviewComment of sorted.reviews) {\n+        content.push(buildIncentiveRow(reviewComment));\n+      }\n+      return content.join(\"\");\n+    }\n+\n+    return `\n+    &lt;details&gt;\n+      &lt;summary&gt;\n+        &lt;b&gt;\n+          &lt;h3&gt;\n+            &lt;a href=\"${result.permitUrl}\" target=\"_blank\" rel=\"noopener\"&gt;\n+              [ ${result.total} ${getPayoutConfigByNetworkId(program.opts().evmNetworkId).symbol} ]\n+            &lt;/a&gt;\n+          &lt;/h3&gt;\n+          &lt;h6&gt;\n+            @${username}\n+          &lt;/h6&gt;\n+        &lt;/b&gt;\n+      &lt;/summary&gt;\n+      &lt;h6&gt;Contributions Overview&lt;/h6&gt;\n+      &lt;table&gt;\n+        &lt;thead&gt;\n+          &lt;tr&gt;\n+            &lt;th&gt;View&lt;/th&gt;\n+            &lt;th&gt;Contribution&lt;/th&gt;\n+            &lt;th&gt;Count&lt;/th&gt;\n+            &lt;th&gt;Reward&lt;/th&gt;\n+          &lt;/tr&gt;\n+        &lt;/thead&gt;\n+        &lt;tbody&gt;\n+          ${createContributionRows()}\n+        &lt;/tbody&gt;\n+      &lt;/table&gt;\n+      &lt;h6&gt;Conversation Incentives&lt;/h6&gt;\n+      &lt;table&gt;\n+        &lt;thead&gt;\n+          &lt;tr&gt;\n+            &lt;th&gt;Comment&lt;/th&gt;\n+            &lt;th&gt;Formatting&lt;/th&gt;\n+            &lt;th&gt;Relevance&lt;/th&gt;\n+            &lt;th&gt;Reward&lt;/th&gt;\n+          &lt;/tr&gt;\n+        &lt;/thead&gt;\n+        &lt;tbody&gt;\n+          ${createIncentiveRows()}\n+        &lt;/tbody&gt;\n+      &lt;/table&gt;\n+    &lt;/details&gt;\n+    `\n+      .replace(/\\s+/g, \" \")",
        "score": {
          "formatting": {
            "content": {
              "p": {
                "count": 22,
                "score": 1
              },
              "code": {
                "count": 4,
                "score": 1
              }
            },
            "wordValue": 0.1,
            "formattingMultiplier": 1
          },
          "reward": 1.82,
          "relevance": 0.7
        }
      },
      {
        "id": 1573723774,
        "content": "This doesn't seem right. Network ID 1 is mainnet. The RPC clearly is for gnosis chain. Perhaps try and find a nice mainnet RPC?",
        "url": "https://github.com/ubiquibot/conversation-rewards/pull/12#discussion_r1573723774",
        "type": "PULL_COLLABORATOR",
        "diffHunk": "@@ -0,0 +1,22 @@\n+// available tokens for payouts\n+export const PAYMENT_TOKEN_PER_NETWORK: Record&lt;string, { rpc: string; token: string; symbol: string }&gt; = {\n+  \"1\": {\n+    rpc: \"https://rpc.gnosischain.com\",\n+    token: \"0x6B175474E89094C44Da98b954EedeAC495271d0F\",\n+    symbol: \"DAI\",\n+  },",
        "score": {
          "formatting": {
            "content": {
              "p": {
                "count": 24,
                "score": 1
              }
            },
            "wordValue": 0.1,
            "formattingMultiplier": 1
          },
          "reward": 1.68,
          "relevance": 0.7
        }
      },
      {
        "id": 1573724498,
        "content": "Seems like not a very useful mock.",
        "url": "https://github.com/ubiquibot/conversation-rewards/pull/12#discussion_r1573724498",
        "type": "PULL_COLLABORATOR",
        "diffHunk": "",
        "score": {
          "formatting": {
            "content": {
              "p": {
                "count": 7,
                "score": 1
              }
            },
            "wordValue": 0.1,
            "formattingMultiplier": 1
          },
          "reward": 0.49,
          "relevance": 0.7
        }
      },
      {
        "id": 1573724853,
        "content": "Same here",
        "url": "https://github.com/ubiquibot/conversation-rewards/pull/12#discussion_r1573724853",
        "type": "PULL_COLLABORATOR",
        "diffHunk": "",
        "score": {
          "formatting": {
            "content": {
              "p": {
                "count": 2,
                "score": 1
              }
            },
            "wordValue": 0.1,
            "formattingMultiplier": 1
          },
          "reward": 0.14,
          "relevance": 0.7
        }
      },
      {
        "id": 1574086028,
        "content": "The token address indeed represents DAI on mainnet.",
        "url": "https://github.com/ubiquibot/conversation-rewards/pull/12#discussion_r1574086028",
        "type": "PULL_COLLABORATOR",
        "diffHunk": "@@ -0,0 +1,22 @@\n+// available tokens for payouts\n+export const PAYMENT_TOKEN_PER_NETWORK: Record&lt;string, { rpc: string; token: string; symbol: string }&gt; = {\n+  \"1\": {\n+    rpc: \"https://rpc.gnosischain.com\",\n+    token: \"0x6B175474E89094C44Da98b954EedeAC495271d0F\",\n+    symbol: \"DAI\",\n+  },",
        "score": {
          "formatting": {
            "content": {
              "p": {
                "count": 8,
                "score": 1
              }
            },
            "wordValue": 0.1,
            "formattingMultiplier": 1
          },
          "reward": 0.56,
          "relevance": 0.7
        }
      },
      {
        "id": 1574086293,
        "content": "@gentlementlegen rfc",
        "url": "https://github.com/ubiquibot/conversation-rewards/pull/12#discussion_r1574086293",
        "type": "PULL_COLLABORATOR",
        "diffHunk": "@@ -0,0 +1,216 @@\n+import { Value } from \"@sinclair/typebox/value\";\n+import Decimal from \"decimal.js\";\n+import * as fs from \"fs\";\n+import { stringify } from \"yaml\";\n+import configuration from \"../configuration/config-reader\";\n+import githubCommentConfig, { GithubCommentConfiguration } from \"../configuration/github-comment-config\";\n+import { getOctokitInstance } from \"../get-authentication-token\";\n+import { CommentType, IssueActivity } from \"../issue-activity\";\n+import { parseGitHubUrl } from \"../start\";\n+import { getPayoutConfigByNetworkId } from \"../types/payout\";\n+import program from \"./command-line\";\n+import { GithubCommentScore, Module, Result } from \"./processor\";\n+\n+/**\n+ * Posts a GitHub comment according to the given results.\n+ */\n+export class GithubCommentModule implements Module {\n+  private readonly _configuration: GithubCommentConfiguration = configuration.githubComment;\n+  private readonly _debugFilePath = \"./output.html\";\n+\n+  async transform(data: Readonly&lt;IssueActivity&gt;, result: Result): Promise&lt;Result&gt; {\n+    let body = \"\";\n+\n+    for (const [key, value] of Object.entries(result)) {\n+      result[key].evaluationCommentHtml = this._generateHtml(key, value);\n+      body += result[key].evaluationCommentHtml;\n+    }\n+    if (this._configuration.debug) {\n+      fs.writeFileSync(this._debugFilePath, body);\n+    }\n+    if (this._configuration.post) {\n+      try {\n+        const octokit = getOctokitInstance();\n+        const { owner, repo, issue_number } = parseGitHubUrl(program.opts().issue);\n+\n+        await octokit.issues.createComment({\n+          body,\n+          repo,\n+          owner,\n+          issue_number,\n+        });\n+      } catch (e) {\n+        console.error(`Could not post GitHub comment: ${e}`);\n+      }\n+    }\n+    return Promise.resolve(result);\n+  }\n+\n+  get enabled(): boolean {\n+    if (!Value.Check(githubCommentConfig, this._configuration)) {\n+      console.warn(\"Invalid configuration detected for GithubContentModule, disabling.\");\n+      return false;\n+    }\n+    return true;\n+  }\n+\n+  _generateHtml(username: string, result: Result[0]) {\n+    const sorted = result.comments?.reduce&lt;{\n+      issues: { task: GithubCommentScore | null; comments: GithubCommentScore[] };\n+      reviews: GithubCommentScore[];\n+    }&gt;(\n+      (acc, curr) =&gt; {\n+        if (curr.type &amp; CommentType.ISSUE) {\n+          if (curr.type &amp; CommentType.TASK) {\n+            acc.issues.task = curr;\n+          } else {\n+            acc.issues.comments.push(curr);\n+          }\n+        } else if (curr.type &amp; CommentType.REVIEW) {\n+          acc.reviews.push(curr);\n+        }\n+        return acc;\n+      },\n+      { issues: { task: null, comments: [] }, reviews: [] }\n+    );\n+\n+    function createContributionRows() {\n+      const content: string[] = [];\n+\n+      if (!sorted) {\n+        return content.join(\"\");\n+      }\n+\n+      function generateContributionRow(\n+        view: string,\n+        contribution: string,\n+        count: number,\n+        reward: number | Decimal | undefined\n+      ) {\n+        return `\n+          &lt;tr&gt;\n+            &lt;td&gt;${view}&lt;/td&gt;\n+            &lt;td&gt;${contribution}&lt;/td&gt;\n+            &lt;td&gt;${count}&lt;/td&gt;\n+            &lt;td&gt;${reward || \"-\"}&lt;/td&gt;\n+          &lt;/tr&gt;`;\n+      }\n+\n+      if (result.task?.reward) {\n+        content.push(generateContributionRow(\"Issue\", \"Task\", 1, result.task.reward));\n+      }\n+      if (sorted.issues.task) {\n+        content.push(generateContributionRow(\"Issue\", \"Specification\", 1, sorted.issues.task.score?.reward));\n+      }\n+      if (sorted.issues.comments.length) {\n+        content.push(\n+          generateContributionRow(\n+            \"Issue\",\n+            \"Comment\",\n+            sorted.issues.comments.length,\n+            sorted.issues.comments.reduce((acc, curr) =&gt; acc.add(curr.score?.reward ?? 0), new Decimal(0))\n+          )\n+        );\n+      }\n+      if (sorted.reviews.length) {\n+        content.push(\n+          generateContributionRow(\n+            \"Review\",\n+            \"Comment\",\n+            sorted.reviews.length,\n+            sorted.reviews.reduce((acc, curr) =&gt; acc.add(curr.score?.reward ?? 0), new Decimal(0))\n+          )\n+        );\n+      }\n+      return content.join(\"\");\n+    }\n+\n+    function createIncentiveRows() {\n+      const content: string[] = [];\n+\n+      if (!sorted) {\n+        return content.join(\"\");\n+      }\n+\n+      function buildIncentiveRow(commentScore: GithubCommentScore) {\n+        // Properly escape carriage returns for HTML rendering\n+        const formatting = stringify(commentScore.score?.formatting?.content).replace(/[\\n\\r]/g, \"&amp;#13;\");\n+        return `\n+          &lt;tr&gt;\n+            &lt;td&gt;\n+              &lt;h6&gt;\n+                &lt;a href=\"${commentScore.url}\" target=\"_blank\" rel=\"noopener\"&gt;${commentScore.content.replace(/(.{64})..+/, \"$1…\")}&lt;/a&gt;\n+              &lt;/h6&gt;\n+            &lt;/td&gt;\n+            &lt;td&gt;\n+            &lt;details&gt;\n+              &lt;summary&gt;\n+                ${Object.values(commentScore.score?.formatting?.content || {}).reduce((acc, curr) =&gt; {\n+                  return acc.add(curr.score * curr.count);\n+                }, new Decimal(0))}\n+              &lt;/summary&gt;\n+              &lt;pre&gt;${formatting}&lt;/pre&gt;\n+             &lt;/details&gt;\n+            &lt;/td&gt;\n+            &lt;td&gt;${commentScore.score?.relevance || \"-\"}&lt;/td&gt;\n+            &lt;td&gt;${commentScore.score?.reward || \"-\"}&lt;/td&gt;\n+          &lt;/tr&gt;`;\n+      }\n+\n+      for (const issueComment of sorted.issues.comments) {\n+        content.push(buildIncentiveRow(issueComment));\n+      }\n+      for (const reviewComment of sorted.reviews) {\n+        content.push(buildIncentiveRow(reviewComment));\n+      }\n+      return content.join(\"\");\n+    }\n+\n+    return `\n+    &lt;details&gt;\n+      &lt;summary&gt;\n+        &lt;b&gt;\n+          &lt;h3&gt;\n+            &lt;a href=\"${result.permitUrl}\" target=\"_blank\" rel=\"noopener\"&gt;\n+              [ ${result.total} ${getPayoutConfigByNetworkId(program.opts().evmNetworkId).symbol} ]\n+            &lt;/a&gt;\n+          &lt;/h3&gt;\n+          &lt;h6&gt;\n+            @${username}\n+          &lt;/h6&gt;\n+        &lt;/b&gt;\n+      &lt;/summary&gt;\n+      &lt;h6&gt;Contributions Overview&lt;/h6&gt;\n+      &lt;table&gt;\n+        &lt;thead&gt;\n+          &lt;tr&gt;\n+            &lt;th&gt;View&lt;/th&gt;\n+            &lt;th&gt;Contribution&lt;/th&gt;\n+            &lt;th&gt;Count&lt;/th&gt;\n+            &lt;th&gt;Reward&lt;/th&gt;\n+          &lt;/tr&gt;\n+        &lt;/thead&gt;\n+        &lt;tbody&gt;\n+          ${createContributionRows()}\n+        &lt;/tbody&gt;\n+      &lt;/table&gt;\n+      &lt;h6&gt;Conversation Incentives&lt;/h6&gt;\n+      &lt;table&gt;\n+        &lt;thead&gt;\n+          &lt;tr&gt;\n+            &lt;th&gt;Comment&lt;/th&gt;\n+            &lt;th&gt;Formatting&lt;/th&gt;\n+            &lt;th&gt;Relevance&lt;/th&gt;\n+            &lt;th&gt;Reward&lt;/th&gt;\n+          &lt;/tr&gt;\n+        &lt;/thead&gt;\n+        &lt;tbody&gt;\n+          ${createIncentiveRows()}\n+        &lt;/tbody&gt;\n+      &lt;/table&gt;\n+    &lt;/details&gt;\n+    `\n+      .replace(/\\s+/g, \" \")",
        "score": {
          "formatting": {
            "content": {
              "p": {
                "count": 2,
                "score": 1
              }
            },
            "wordValue": 0.1,
            "formattingMultiplier": 1
          },
          "reward": 0.14,
          "relevance": 0.7
        }
      },
      {
        "id": 1575555444,
        "content": "Why not do it in the industry standard way? All values are denominated in `1e18` without floating point. \nAt the end, for rendering, we just need to divide by `1e18`",
        "url": "https://github.com/ubiquibot/conversation-rewards/pull/12#discussion_r1575555444",
        "type": "PULL_COLLABORATOR",
        "diffHunk": "@@ -0,0 +1,217 @@\n+import { Value } from \"@sinclair/typebox/value\";\n+import Decimal from \"decimal.js\";\n+import * as fs from \"fs\";\n+import { stringify } from \"yaml\";\n+import configuration from \"../configuration/config-reader\";\n+import githubCommentConfig, { GithubCommentConfiguration } from \"../configuration/github-comment-config\";\n+import { getOctokitInstance } from \"../get-authentication-token\";\n+import { CommentType, IssueActivity } from \"../issue-activity\";\n+import { parseGitHubUrl } from \"../start\";\n+import { getPayoutConfigByNetworkId } from \"../types/payout\";\n+import program from \"./command-line\";\n+import { GithubCommentScore, Module, Result } from \"./processor\";\n+\n+/**\n+ * Posts a GitHub comment according to the given results.\n+ */\n+export class GithubCommentModule implements Module {\n+  private readonly _configuration: GithubCommentConfiguration = configuration.githubComment;\n+  private readonly _debugFilePath = \"./output.html\";\n+\n+  async transform(data: Readonly&lt;IssueActivity&gt;, result: Result): Promise&lt;Result&gt; {\n+    const bodyArray: (string | undefined)[] = [];\n+\n+    for (const [key, value] of Object.entries(result)) {\n+      result[key].evaluationCommentHtml = this._generateHtml(key, value);\n+      bodyArray.push(result[key].evaluationCommentHtml);\n+    }\n+    const body = bodyArray.join(\"\");\n+    if (this._configuration.debug) {\n+      fs.writeFileSync(this._debugFilePath, body);\n+    }\n+    if (this._configuration.post) {\n+      try {\n+        const octokit = getOctokitInstance();\n+        const { owner, repo, issue_number } = parseGitHubUrl(program.opts().issue);\n+\n+        await octokit.issues.createComment({\n+          body,\n+          repo,\n+          owner,\n+          issue_number,\n+        });\n+      } catch (e) {\n+        console.error(`Could not post GitHub comment: ${e}`);\n+      }\n+    }\n+    return Promise.resolve(result);\n+  }\n+\n+  get enabled(): boolean {\n+    if (!Value.Check(githubCommentConfig, this._configuration)) {\n+      console.warn(\"Invalid configuration detected for GithubContentModule, disabling.\");\n+      return false;\n+    }\n+    return true;\n+  }\n+\n+  _generateHtml(username: string, result: Result[0]) {\n+    const sorted = result.comments?.reduce&lt;{\n+      issues: { task: GithubCommentScore | null; comments: GithubCommentScore[] };\n+      reviews: GithubCommentScore[];\n+    }&gt;(\n+      (acc, curr) =&gt; {\n+        if (curr.type &amp; CommentType.ISSUE) {\n+          if (curr.type &amp; CommentType.TASK) {\n+            acc.issues.task = curr;\n+          } else {\n+            acc.issues.comments.push(curr);\n+          }\n+        } else if (curr.type &amp; CommentType.REVIEW) {\n+          acc.reviews.push(curr);\n+        }\n+        return acc;\n+      },\n+      { issues: { task: null, comments: [] }, reviews: [] }\n+    );\n+\n+    function createContributionRows() {\n+      const content: string[] = [];\n+\n+      if (!sorted) {\n+        return content.join(\"\");\n+      }\n+\n+      function generateContributionRow(\n+        view: string,\n+        contribution: string,\n+        count: number,\n+        reward: number | Decimal | undefined\n+      ) {\n+        return `\n+          &lt;tr&gt;\n+            &lt;td&gt;${view}&lt;/td&gt;\n+            &lt;td&gt;${contribution}&lt;/td&gt;\n+            &lt;td&gt;${count}&lt;/td&gt;\n+            &lt;td&gt;${reward || \"-\"}&lt;/td&gt;\n+          &lt;/tr&gt;`;\n+      }\n+\n+      if (result.task?.reward) {\n+        content.push(generateContributionRow(\"Issue\", \"Task\", 1, result.task.reward));\n+      }\n+      if (sorted.issues.task) {\n+        content.push(generateContributionRow(\"Issue\", \"Specification\", 1, sorted.issues.task.score?.reward));\n+      }\n+      if (sorted.issues.comments.length) {\n+        content.push(\n+          generateContributionRow(\n+            \"Issue\",\n+            \"Comment\",\n+            sorted.issues.comments.length,\n+            sorted.issues.comments.reduce((acc, curr) =&gt; acc.add(curr.score?.reward ?? 0), new Decimal(0))\n+          )\n+        );\n+      }\n+      if (sorted.reviews.length) {\n+        content.push(\n+          generateContributionRow(\n+            \"Review\",\n+            \"Comment\",\n+            sorted.reviews.length,\n+            sorted.reviews.reduce((acc, curr) =&gt; acc.add(curr.score?.reward ?? 0), new Decimal(0))",
        "score": {
          "formatting": {
            "content": {
              "p": {
                "count": 30,
                "score": 1
              },
              "code": {
                "count": 2,
=======
                "symbols": {
                  "\\b\\w+\\b": {
                    "count": 641,
                    "multiplier": 0.1
                  }
                },
                "score": 1
              },
              "code": {
                "symbols": {
                  "\\b\\w+\\b": {
                    "count": 1,
                    "multiplier": 0.1
                  }
                },
                "score": 1
              },
              "a": {
                "symbols": {
                  "\\b\\w+\\b": {
                    "count": 1,
                    "multiplier": 0.1
                  }
                },
                "score": 1
              },
              "ul": {
                "symbols": {
                  "\\b\\w+\\b": {
                    "count": 4,
                    "multiplier": 0.1
                  }
                },
                "score": 1
              },
              "li": {
                "symbols": {
                  "\\b\\w+\\b": {
                    "count": 2,
                    "multiplier": 0.1
                  }
                },
>>>>>>> 9853408f
                "score": 1
              }
            },
            "multiplier": 1
          },
<<<<<<< HEAD
          "reward": 2.24,
          "relevance": 0.7
        }
      },
      {
        "id": 1575556553,
        "content": "I'm not sure if I understand but task reward is if you completed the task (if you are an assignee when the issue is completed) and specification reward is if you write the specification (you are the original issue author)",
        "url": "https://github.com/ubiquibot/conversation-rewards/pull/12#discussion_r1575556553",
        "type": "PULL_COLLABORATOR",
        "diffHunk": "@@ -19,12 +19,42 @@ import {\n } from \"./start\";\n \n export enum CommentType {\n+  /**\n+   * Review related item\n+   */\n   REVIEW = 0b1,\n+  /**\n+   * Issue related item\n+   */\n   ISSUE = 0b10,\n+  /**\n+   * User assigned to the {@link CommentType.ISSUE} or {@link CommentType.REVIEW}\n+   */\n   ASSIGNEE = 0b100,\n+  /**\n+   * The author of the {@link CommentType.ISSUE} or {@link CommentType.REVIEW}\n+   */\n   ISSUER = 0b1000,\n+  /**\n+   * A user that is part of the organization or owner of the repo\n+   */\n   COLLABORATOR = 0b10000,\n+  /**\n+   * A user that is NOT part of the organization nor owner of the repo\n+   */\n   CONTRIBUTOR = 0b100000,\n+  /**\n+   * A user comment action on a {@link CommentType.ISSUE} or {@link CommentType.REVIEW}\n+   */\n+  COMMENTED = 0b1000000,\n+  /**\n+   * Pull request opening item\n+   */\n+  TASK = 0b10000000,",
        "score": {
          "formatting": {
            "content": {
              "p": {
                "count": 40,
                "score": 1
              }
            },
            "wordValue": 0.1,
            "formattingMultiplier": 1
          },
          "reward": 2.8,
          "relevance": 0.7
        }
      },
      {
        "id": 1576666170,
        "content": "Spoke a bit on this in dms. @whilefoo my intent with referring to GitHub Issues as \"tasks\" was to emphasize that its a funded, and recognized \"real project\" so I want to refer to them as \"tasks\" instead of just \"issues.\"\r\nSince we are dealing so heavily with the GitHub API, I figured that there is benefit to being specific about what words we are using. Sure we can load in all the GitHub issues on a repository, but not all of them will be funded and recognized. \r\nWe are only primarily concerned with working with \"tasks\" aka funded GitHub issues.",
        "url": "https://github.com/ubiquibot/conversation-rewards/pull/12#discussion_r1576666170",
        "type": "PULL_COLLABORATOR",
        "diffHunk": "@@ -19,12 +19,42 @@ import {\n } from \"./start\";\n \n export enum CommentType {\n+  /**\n+   * Review related item\n+   */\n   REVIEW = 0b1,\n+  /**\n+   * Issue related item\n+   */\n   ISSUE = 0b10,\n+  /**\n+   * User assigned to the {@link CommentType.ISSUE} or {@link CommentType.REVIEW}\n+   */\n   ASSIGNEE = 0b100,\n+  /**\n+   * The author of the {@link CommentType.ISSUE} or {@link CommentType.REVIEW}\n+   */\n   ISSUER = 0b1000,\n+  /**\n+   * A user that is part of the organization or owner of the repo\n+   */\n   COLLABORATOR = 0b10000,\n+  /**\n+   * A user that is NOT part of the organization nor owner of the repo\n+   */\n   CONTRIBUTOR = 0b100000,\n+  /**\n+   * A user comment action on a {@link CommentType.ISSUE} or {@link CommentType.REVIEW}\n+   */\n+  COMMENTED = 0b1000000,\n+  /**\n+   * Pull request opening item\n+   */\n+  TASK = 0b10000000,",
        "score": {
          "formatting": {
            "content": {
              "p": {
                "count": 101,
                "score": 1
              }
            },
            "wordValue": 0.1,
            "formattingMultiplier": 1
          },
          "reward": 7.07,
          "relevance": 0.7
        }
      },
      {
        "id": 1577225638,
        "content": "Possibly. I personally haven't had that issue but either way my suggestion is to keep everything internally without a decimal and then only convert it upon rendering.",
        "url": "https://github.com/ubiquibot/conversation-rewards/pull/12#discussion_r1577225638",
        "type": "PULL_COLLABORATOR",
        "diffHunk": "@@ -0,0 +1,217 @@\n+import { Value } from \"@sinclair/typebox/value\";\n+import Decimal from \"decimal.js\";\n+import * as fs from \"fs\";\n+import { stringify } from \"yaml\";\n+import configuration from \"../configuration/config-reader\";\n+import githubCommentConfig, { GithubCommentConfiguration } from \"../configuration/github-comment-config\";\n+import { getOctokitInstance } from \"../get-authentication-token\";\n+import { CommentType, IssueActivity } from \"../issue-activity\";\n+import { parseGitHubUrl } from \"../start\";\n+import { getPayoutConfigByNetworkId } from \"../types/payout\";\n+import program from \"./command-line\";\n+import { GithubCommentScore, Module, Result } from \"./processor\";\n+\n+/**\n+ * Posts a GitHub comment according to the given results.\n+ */\n+export class GithubCommentModule implements Module {\n+  private readonly _configuration: GithubCommentConfiguration = configuration.githubComment;\n+  private readonly _debugFilePath = \"./output.html\";\n+\n+  async transform(data: Readonly&lt;IssueActivity&gt;, result: Result): Promise&lt;Result&gt; {\n+    const bodyArray: (string | undefined)[] = [];\n+\n+    for (const [key, value] of Object.entries(result)) {\n+      result[key].evaluationCommentHtml = this._generateHtml(key, value);\n+      bodyArray.push(result[key].evaluationCommentHtml);\n+    }\n+    const body = bodyArray.join(\"\");\n+    if (this._configuration.debug) {\n+      fs.writeFileSync(this._debugFilePath, body);\n+    }\n+    if (this._configuration.post) {\n+      try {\n+        const octokit = getOctokitInstance();\n+        const { owner, repo, issue_number } = parseGitHubUrl(program.opts().issue);\n+\n+        await octokit.issues.createComment({\n+          body,\n+          repo,\n+          owner,\n+          issue_number,\n+        });\n+      } catch (e) {\n+        console.error(`Could not post GitHub comment: ${e}`);\n+      }\n+    }\n+    return Promise.resolve(result);\n+  }\n+\n+  get enabled(): boolean {\n+    if (!Value.Check(githubCommentConfig, this._configuration)) {\n+      console.warn(\"Invalid configuration detected for GithubContentModule, disabling.\");\n+      return false;\n+    }\n+    return true;\n+  }\n+\n+  _generateHtml(username: string, result: Result[0]) {\n+    const sorted = result.comments?.reduce&lt;{\n+      issues: { task: GithubCommentScore | null; comments: GithubCommentScore[] };\n+      reviews: GithubCommentScore[];\n+    }&gt;(\n+      (acc, curr) =&gt; {\n+        if (curr.type &amp; CommentType.ISSUE) {\n+          if (curr.type &amp; CommentType.TASK) {\n+            acc.issues.task = curr;\n+          } else {\n+            acc.issues.comments.push(curr);\n+          }\n+        } else if (curr.type &amp; CommentType.REVIEW) {\n+          acc.reviews.push(curr);\n+        }\n+        return acc;\n+      },\n+      { issues: { task: null, comments: [] }, reviews: [] }\n+    );\n+\n+    function createContributionRows() {\n+      const content: string[] = [];\n+\n+      if (!sorted) {\n+        return content.join(\"\");\n+      }\n+\n+      function generateContributionRow(\n+        view: string,\n+        contribution: string,\n+        count: number,\n+        reward: number | Decimal | undefined\n+      ) {\n+        return `\n+          &lt;tr&gt;\n+            &lt;td&gt;${view}&lt;/td&gt;\n+            &lt;td&gt;${contribution}&lt;/td&gt;\n+            &lt;td&gt;${count}&lt;/td&gt;\n+            &lt;td&gt;${reward || \"-\"}&lt;/td&gt;\n+          &lt;/tr&gt;`;\n+      }\n+\n+      if (result.task?.reward) {\n+        content.push(generateContributionRow(\"Issue\", \"Task\", 1, result.task.reward));\n+      }\n+      if (sorted.issues.task) {\n+        content.push(generateContributionRow(\"Issue\", \"Specification\", 1, sorted.issues.task.score?.reward));\n+      }\n+      if (sorted.issues.comments.length) {\n+        content.push(\n+          generateContributionRow(\n+            \"Issue\",\n+            \"Comment\",\n+            sorted.issues.comments.length,\n+            sorted.issues.comments.reduce((acc, curr) =&gt; acc.add(curr.score?.reward ?? 0), new Decimal(0))\n+          )\n+        );\n+      }\n+      if (sorted.reviews.length) {\n+        content.push(\n+          generateContributionRow(\n+            \"Review\",\n+            \"Comment\",\n+            sorted.reviews.length,\n+            sorted.reviews.reduce((acc, curr) =&gt; acc.add(curr.score?.reward ?? 0), new Decimal(0))",
        "score": {
          "formatting": {
            "content": {
              "p": {
                "count": 27,
                "score": 1
              }
            },
            "wordValue": 0.1,
            "formattingMultiplier": 1
          },
          "reward": 1.89,
          "relevance": 0.7
        }
      },
      {
        "id": 2063712447,
        "content": "I think it's fine. I generally scrutinize test code less than normal program code anyways.",
        "url": "https://github.com/ubiquibot/conversation-rewards/pull/12#issuecomment-2063712447",
        "type": "PULL_COLLABORATOR",
        "score": {
          "formatting": {
            "content": {
              "p": {
                "count": 15,
                "score": 1
              }
            },
            "wordValue": 0.1,
            "formattingMultiplier": 1
          },
          "reward": 1.05,
          "relevance": 0.7
        }
      }
    ],
    "permitUrl": "https://pay.ubq.fi?claim=W3sidHlwZSI6ImVyYzIwLXBlcm1pdCIsInBlcm1pdCI6eyJwZXJtaXR0ZWQiOnsidG9rZW4iOiIweGU5MUQxNTNFMGI0MTUxOEEyQ2U4RGQzRDc5NDRGYTg2MzQ2M2E5N2QiLCJhbW91bnQiOiIxMjM2MzAwMDAwMDAwMDAwMDAwMDAifSwibm9uY2UiOiI3OTA5MzY2MjM5MjEzMDI0NDg0MjgwNDYyNTM3ODI0NzAzOTY3ODgwOTMxMTc3NjU5NjYzODA3ODIyNDE4Nzg1NTIwNDc1OTI0MjM0OCIsImRlYWRsaW5lIjoiNTc4OTYwNDQ2MTg2NTgwOTc3MTE3ODU0OTI1MDQzNDM5NTM5MjY2MzQ5OTIzMzI4MjAyODIwMTk3Mjg3OTIwMDM5NTY1NjQ4MTk5NjcifSwidHJhbnNmZXJEZXRhaWxzIjp7InRvIjoiMHg0RDA3MDRmNDAwRDU3QmE5M2VFYTg4NzY1QzNGY0RCRDgyNmRDRmM0IiwicmVxdWVzdGVkQW1vdW50IjoiMTIzNjMwMDAwMDAwMDAwMDAwMDAwIn0sIm93bmVyIjoiMHhkOTUzMEYzZmJCRWExMWJlRDAxREMwOUU3OTMxOGYyZjIwMjIzNzE2Iiwic2lnbmF0dXJlIjoiMHgxOGQ2NzZhMzUwYTA3ZDg5ZDk5NWIxMTFlYWYzMjQwNWRiMWQ5OWVjYmMzYWM4NjJhODgzNGNmNWE1OTFiMjRhM2I3MjZmMDkyZDBhNjJmZTg0OWVkYjMzNWUxYjcwNmZlMDU5ZGRlNDAyNGYyNjAzMWI1Yzc0ZjFmMzdmYjdlNjFjIiwibmV0d29ya0lkIjoxMDB9XQ==",
    "evaluationCommentHtml": "&lt;details&gt;       &lt;summary&gt;         &lt;b&gt;           &lt;h3&gt;             &lt;a href=\"https://pay.ubq.fi?claim=W3sidHlwZSI6ImVyYzIwLXBlcm1pdCIsInBlcm1pdCI6eyJwZXJtaXR0ZWQiOnsidG9rZW4iOiIweGU5MUQxNTNFMGI0MTUxOEEyQ2U4RGQzRDc5NDRGYTg2MzQ2M2E5N2QiLCJhbW91bnQiOiIxMjM2MzAwMDAwMDAwMDAwMDAwMDAifSwibm9uY2UiOiI3OTA5MzY2MjM5MjEzMDI0NDg0MjgwNDYyNTM3ODI0NzAzOTY3ODgwOTMxMTc3NjU5NjYzODA3ODIyNDE4Nzg1NTIwNDc1OTI0MjM0OCIsImRlYWRsaW5lIjoiNTc4OTYwNDQ2MTg2NTgwOTc3MTE3ODU0OTI1MDQzNDM5NTM5MjY2MzQ5OTIzMzI4MjAyODIwMTk3Mjg3OTIwMDM5NTY1NjQ4MTk5NjcifSwidHJhbnNmZXJEZXRhaWxzIjp7InRvIjoiMHg0RDA3MDRmNDAwRDU3QmE5M2VFYTg4NzY1QzNGY0RCRDgyNmRDRmM0IiwicmVxdWVzdGVkQW1vdW50IjoiMTIzNjMwMDAwMDAwMDAwMDAwMDAwIn0sIm93bmVyIjoiMHhkOTUzMEYzZmJCRWExMWJlRDAxREMwOUU3OTMxOGYyZjIwMjIzNzE2Iiwic2lnbmF0dXJlIjoiMHgxOGQ2NzZhMzUwYTA3ZDg5ZDk5NWIxMTFlYWYzMjQwNWRiMWQ5OWVjYmMzYWM4NjJhODgzNGNmNWE1OTFiMjRhM2I3MjZmMDkyZDBhNjJmZTg0OWVkYjMzNWUxYjcwNmZlMDU5ZGRlNDAyNGYyNjAzMWI1Yzc0ZjFmMzdmYjdlNjFjIiwibmV0d29ya0lkIjoxMDB9XQ==\" target=\"_blank\" rel=\"noopener\"&gt;               [ 123.63 WXDAI ]             &lt;/a&gt;           &lt;/h3&gt;           &lt;h6&gt;             @0x4007           &lt;/h6&gt;         &lt;/b&gt;       &lt;/summary&gt;       &lt;h6&gt;Contributions Overview&lt;/h6&gt;       &lt;table&gt;         &lt;thead&gt;           &lt;tr&gt;             &lt;th&gt;View&lt;/th&gt;             &lt;th&gt;Contribution&lt;/th&gt;             &lt;th&gt;Count&lt;/th&gt;             &lt;th&gt;Reward&lt;/th&gt;           &lt;/tr&gt;         &lt;/thead&gt;         &lt;tbody&gt;                      &lt;tr&gt;             &lt;td&gt;Issue&lt;/td&gt;             &lt;td&gt;Comment&lt;/td&gt;             &lt;td&gt;9&lt;/td&gt;             &lt;td&gt;86.32&lt;/td&gt;           &lt;/tr&gt;           &lt;tr&gt;             &lt;td&gt;Review&lt;/td&gt;             &lt;td&gt;Comment&lt;/td&gt;             &lt;td&gt;23&lt;/td&gt;             &lt;td&gt;37.31&lt;/td&gt;           &lt;/tr&gt;         &lt;/tbody&gt;       &lt;/table&gt;       &lt;h6&gt;Conversation Incentives&lt;/h6&gt;       &lt;table&gt;         &lt;thead&gt;           &lt;tr&gt;             &lt;th&gt;Comment&lt;/th&gt;             &lt;th&gt;Formatting&lt;/th&gt;             &lt;th&gt;Relevance&lt;/th&gt;             &lt;th&gt;Reward&lt;/th&gt;           &lt;/tr&gt;         &lt;/thead&gt;         &lt;tbody&gt;                      &lt;tr&gt;             &lt;td&gt;               &lt;h6&gt;                 &lt;a href=\"https://github.com/ubiquibot/conversation-rewards/issues/5#issuecomment-2030164289\" target=\"_blank\" rel=\"noopener\"&gt;@whilefoo rfc on how we can deal with comment outputs. Perhaps w&amp;hellip;&lt;/a&gt;               &lt;/h6&gt;             &lt;/td&gt;             &lt;td&gt;             &lt;details&gt;               &lt;summary&gt;                 5.3               &lt;/summary&gt;               &lt;pre&gt;content:&amp;#13;  p:&amp;#13;    count: 34&amp;#13;    score: 1&amp;#13;  pre:&amp;#13;    count: 19&amp;#13;    score: 0&amp;#13;  code:&amp;#13;    count: 19&amp;#13;    score: 1&amp;#13;wordValue: 0.1&amp;#13;formattingMultiplier: 1&amp;#13;&lt;/pre&gt;              &lt;/details&gt;             &lt;/td&gt;             &lt;td&gt;0.8&lt;/td&gt;             &lt;td&gt;4.24&lt;/td&gt;           &lt;/tr&gt;           &lt;tr&gt;             &lt;td&gt;               &lt;h6&gt;                 &lt;a href=\"https://github.com/ubiquibot/conversation-rewards/issues/5#issuecomment-2033488255\" target=\"_blank\" rel=\"noopener\"&gt;I think you should fork from and overtake that second pull due t&amp;hellip;&lt;/a&gt;               &lt;/h6&gt;             &lt;/td&gt;             &lt;td&gt;             &lt;details&gt;               &lt;summary&gt;                 1.7               &lt;/summary&gt;               &lt;pre&gt;content:&amp;#13;  p:&amp;#13;    count: 17&amp;#13;    score: 1&amp;#13;wordValue: 0.1&amp;#13;formattingMultiplier: 1&amp;#13;&lt;/pre&gt;              &lt;/details&gt;             &lt;/td&gt;             &lt;td&gt;0.8&lt;/td&gt;             &lt;td&gt;1.36&lt;/td&gt;           &lt;/tr&gt;           &lt;tr&gt;             &lt;td&gt;               &lt;h6&gt;                 &lt;a href=\"https://github.com/ubiquibot/conversation-rewards/issues/5#issuecomment-2036355445\" target=\"_blank\" rel=\"noopener\"&gt;I think the most pure architecture would be that plugins can NOT&amp;hellip;&lt;/a&gt;               &lt;/h6&gt;             &lt;/td&gt;             &lt;td&gt;             &lt;details&gt;               &lt;summary&gt;                 28.3               &lt;/summary&gt;               &lt;pre&gt;content:&amp;#13;  p:&amp;#13;    count: 107&amp;#13;    score: 1&amp;#13;  ul:&amp;#13;    count: 174&amp;#13;    score: 0&amp;#13;  li:&amp;#13;    count: 174&amp;#13;    score: 1&amp;#13;  code:&amp;#13;    count: 2&amp;#13;    score: 1&amp;#13;wordValue: 0.1&amp;#13;formattingMultiplier: 1&amp;#13;&lt;/pre&gt;              &lt;/details&gt;             &lt;/td&gt;             &lt;td&gt;0.8&lt;/td&gt;             &lt;td&gt;22.64&lt;/td&gt;           &lt;/tr&gt;           &lt;tr&gt;             &lt;td&gt;               &lt;h6&gt;                 &lt;a href=\"https://github.com/ubiquibot/conversation-rewards/issues/5#issuecomment-2036370459\" target=\"_blank\" rel=\"noopener\"&gt;I know JSON makes things more complicated than it needs to be wi&amp;hellip;&lt;/a&gt;               &lt;/h6&gt;             &lt;/td&gt;             &lt;td&gt;             &lt;details&gt;               &lt;summary&gt;                 15.5               &lt;/summary&gt;               &lt;pre&gt;content:&amp;#13;  p:&amp;#13;    count: 151&amp;#13;    score: 1&amp;#13;  code:&amp;#13;    count: 4&amp;#13;    score: 1&amp;#13;wordValue: 0.1&amp;#13;formattingMultiplier: 1&amp;#13;&lt;/pre&gt;              &lt;/details&gt;             &lt;/td&gt;             &lt;td&gt;0.8&lt;/td&gt;             &lt;td&gt;12.4&lt;/td&gt;           &lt;/tr&gt;           &lt;tr&gt;             &lt;td&gt;               &lt;h6&gt;                 &lt;a href=\"https://github.com/ubiquibot/conversation-rewards/issues/5#issuecomment-2036393020\" target=\"_blank\" rel=\"noopener\"&gt;Going back to my \"plugin-side-rendering\" mention, the data manip&amp;hellip;&lt;/a&gt;               &lt;/h6&gt;             &lt;/td&gt;             &lt;td&gt;             &lt;details&gt;               &lt;summary&gt;                 13.6               &lt;/summary&gt;               &lt;pre&gt;content:&amp;#13;  p:&amp;#13;    count: 106&amp;#13;    score: 1&amp;#13;  code:&amp;#13;    count: 30&amp;#13;    score: 1&amp;#13;  pre:&amp;#13;    count: 26&amp;#13;    score: 0&amp;#13;wordValue: 0.1&amp;#13;formattingMultiplier: 1&amp;#13;&lt;/pre&gt;              &lt;/details&gt;             &lt;/td&gt;             &lt;td&gt;0.8&lt;/td&gt;             &lt;td&gt;10.88&lt;/td&gt;           &lt;/tr&gt;           &lt;tr&gt;             &lt;td&gt;               &lt;h6&gt;                 &lt;a href=\"https://github.com/ubiquibot/conversation-rewards/issues/5#issuecomment-2036433646\" target=\"_blank\" rel=\"noopener\"&gt;The proposed &amp;#96;comment&amp;#96; output is intended for ease of co&amp;hellip;&lt;/a&gt;               &lt;/h6&gt;             &lt;/td&gt;             &lt;td&gt;             &lt;details&gt;               &lt;summary&gt;                 21.6               &lt;/summary&gt;               &lt;pre&gt;content:&amp;#13;  p:&amp;#13;    count: 190&amp;#13;    score: 1&amp;#13;  code:&amp;#13;    count: 22&amp;#13;    score: 1&amp;#13;  a:&amp;#13;    count: 3&amp;#13;    score: 1&amp;#13;  h3:&amp;#13;    count: 1&amp;#13;    score: 1&amp;#13;  pre:&amp;#13;    count: 17&amp;#13;    score: 0&amp;#13;wordValue: 0.1&amp;#13;formattingMultiplier: 1&amp;#13;&lt;/pre&gt;              &lt;/details&gt;             &lt;/td&gt;             &lt;td&gt;0.8&lt;/td&gt;             &lt;td&gt;17.28&lt;/td&gt;           &lt;/tr&gt;           &lt;tr&gt;             &lt;td&gt;               &lt;h6&gt;                 &lt;a href=\"https://github.com/ubiquibot/conversation-rewards/issues/5#issuecomment-2036516869\" target=\"_blank\" rel=\"noopener\"&gt;I understand your concern and I would need to put more thought i&amp;hellip;&lt;/a&gt;               &lt;/h6&gt;             &lt;/td&gt;             &lt;td&gt;             &lt;details&gt;               &lt;summary&gt;                 9.6               &lt;/summary&gt;               &lt;pre&gt;content:&amp;#13;  p:&amp;#13;    count: 59&amp;#13;    score: 1&amp;#13;  code:&amp;#13;    count: 1&amp;#13;    score: 1&amp;#13;  ol:&amp;#13;    count: 36&amp;#13;    score: 0&amp;#13;  li:&amp;#13;    count: 36&amp;#13;    score: 1&amp;#13;wordValue: 0.1&amp;#13;formattingMultiplier: 1&amp;#13;&lt;/pre&gt;              &lt;/details&gt;             &lt;/td&gt;             &lt;td&gt;0.8&lt;/td&gt;             &lt;td&gt;7.68&lt;/td&gt;           &lt;/tr&gt;           &lt;tr&gt;             &lt;td&gt;               &lt;h6&gt;                 &lt;a href=\"https://github.com/ubiquibot/conversation-rewards/issues/5#issuecomment-2053332029\" target=\"_blank\" rel=\"noopener\"&gt;I see, so you're suggesting that we must annotate each comment a&amp;hellip;&lt;/a&gt;               &lt;/h6&gt;             &lt;/td&gt;             &lt;td&gt;             &lt;details&gt;               &lt;summary&gt;                 9.4               &lt;/summary&gt;               &lt;pre&gt;content:&amp;#13;  p:&amp;#13;    count: 28&amp;#13;    score: 1&amp;#13;  ol:&amp;#13;    count: 66&amp;#13;    score: 0&amp;#13;  li:&amp;#13;    count: 66&amp;#13;    score: 1&amp;#13;wordValue: 0.1&amp;#13;formattingMultiplier: 1&amp;#13;&lt;/pre&gt;              &lt;/details&gt;             &lt;/td&gt;             &lt;td&gt;0.8&lt;/td&gt;             &lt;td&gt;7.52&lt;/td&gt;           &lt;/tr&gt;           &lt;tr&gt;             &lt;td&gt;               &lt;h6&gt;                 &lt;a href=\"https://github.com/ubiquibot/conversation-rewards/issues/5#issuecomment-2055783331\" target=\"_blank\" rel=\"noopener\"&gt;Consider calling it \"contributor\" and \"collaborator\" as that is &amp;hellip;&lt;/a&gt;               &lt;/h6&gt;             &lt;/td&gt;             &lt;td&gt;             &lt;details&gt;               &lt;summary&gt;                 2.9               &lt;/summary&gt;               &lt;pre&gt;content:&amp;#13;  p:&amp;#13;    count: 29&amp;#13;    score: 1&amp;#13;wordValue: 0.1&amp;#13;formattingMultiplier: 1&amp;#13;&lt;/pre&gt;              &lt;/details&gt;             &lt;/td&gt;             &lt;td&gt;0.8&lt;/td&gt;             &lt;td&gt;2.32&lt;/td&gt;           &lt;/tr&gt;           &lt;tr&gt;             &lt;td&gt;               &lt;h6&gt;                 &lt;a href=\"https://github.com/ubiquibot/conversation-rewards/pull/12#pullrequestreview-2007841578\" target=\"_blank\" rel=\"noopener\"&gt;Nice code quality per usual&lt;/a&gt;               &lt;/h6&gt;             &lt;/td&gt;             &lt;td&gt;             &lt;details&gt;               &lt;summary&gt;                 0.5               &lt;/summary&gt;               &lt;pre&gt;content:&amp;#13;  p:&amp;#13;    count: 5&amp;#13;    score: 1&amp;#13;wordValue: 0.1&amp;#13;formattingMultiplier: 1&amp;#13;&lt;/pre&gt;              &lt;/details&gt;             &lt;/td&gt;             &lt;td&gt;0.7&lt;/td&gt;             &lt;td&gt;0.35&lt;/td&gt;           &lt;/tr&gt;           &lt;tr&gt;             &lt;td&gt;               &lt;h6&gt;                 &lt;a href=\"https://github.com/ubiquibot/conversation-rewards/pull/12#discussion_r1569964797\" target=\"_blank\" rel=\"noopener\"&gt;\"Comment\" implication isn't clear to me&lt;/a&gt;               &lt;/h6&gt;             &lt;/td&gt;             &lt;td&gt;             &lt;details&gt;               &lt;summary&gt;                 0.6               &lt;/summary&gt;               &lt;pre&gt;content:&amp;#13;  p:&amp;#13;    count: 6&amp;#13;    score: 1&amp;#13;wordValue: 0.1&amp;#13;formattingMultiplier: 1&amp;#13;&lt;/pre&gt;              &lt;/details&gt;             &lt;/td&gt;             &lt;td&gt;0.7&lt;/td&gt;             &lt;td&gt;0.42&lt;/td&gt;           &lt;/tr&gt;           &lt;tr&gt;             &lt;td&gt;               &lt;h6&gt;                 &lt;a href=\"https://github.com/ubiquibot/conversation-rewards/pull/12#discussion_r1569970517\" target=\"_blank\" rel=\"noopener\"&gt;I've always been anti empty string for variable declarations. It&amp;hellip;&lt;/a&gt;               &lt;/h6&gt;             &lt;/td&gt;             &lt;td&gt;             &lt;details&gt;               &lt;summary&gt;                 4.7               &lt;/summary&gt;               &lt;pre&gt;content:&amp;#13;  p:&amp;#13;    count: 47&amp;#13;    score: 1&amp;#13;wordValue: 0.1&amp;#13;formattingMultiplier: 1&amp;#13;&lt;/pre&gt;              &lt;/details&gt;             &lt;/td&gt;             &lt;td&gt;0.7&lt;/td&gt;             &lt;td&gt;3.29&lt;/td&gt;           &lt;/tr&gt;           &lt;tr&gt;             &lt;td&gt;               &lt;h6&gt;                 &lt;a href=\"https://github.com/ubiquibot/conversation-rewards/pull/12#discussion_r1569971792\" target=\"_blank\" rel=\"noopener\"&gt;Our RPCs don't work anymore&lt;/a&gt;               &lt;/h6&gt;             &lt;/td&gt;             &lt;td&gt;             &lt;details&gt;               &lt;summary&gt;                 0.5               &lt;/summary&gt;               &lt;pre&gt;content:&amp;#13;  p:&amp;#13;    count: 5&amp;#13;    score: 1&amp;#13;wordValue: 0.1&amp;#13;formattingMultiplier: 1&amp;#13;&lt;/pre&gt;              &lt;/details&gt;             &lt;/td&gt;             &lt;td&gt;0.7&lt;/td&gt;             &lt;td&gt;0.35&lt;/td&gt;           &lt;/tr&gt;           &lt;tr&gt;             &lt;td&gt;               &lt;h6&gt;                 &lt;a href=\"https://github.com/ubiquibot/conversation-rewards/pull/12#discussion_r1570133378\" target=\"_blank\" rel=\"noopener\"&gt;Yes consider changing them to verbs  &amp;#96;ISSUER&amp;#96; &amp;#96;COMME&amp;hellip;&lt;/a&gt;               &lt;/h6&gt;             &lt;/td&gt;             &lt;td&gt;             &lt;details&gt;               &lt;summary&gt;                 2.9               &lt;/summary&gt;               &lt;pre&gt;content:&amp;#13;  p:&amp;#13;    count: 27&amp;#13;    score: 1&amp;#13;  code:&amp;#13;    count: 2&amp;#13;    score: 1&amp;#13;wordValue: 0.1&amp;#13;formattingMultiplier: 1&amp;#13;&lt;/pre&gt;              &lt;/details&gt;             &lt;/td&gt;             &lt;td&gt;0.7&lt;/td&gt;             &lt;td&gt;2.03&lt;/td&gt;           &lt;/tr&gt;           &lt;tr&gt;             &lt;td&gt;               &lt;h6&gt;                 &lt;a href=\"https://github.com/ubiquibot/conversation-rewards/pull/12#discussion_r1570159594\" target=\"_blank\" rel=\"noopener\"&gt;&amp;#96;[].join(\"\");&amp;#96; yields an empty string as well if there's&amp;hellip;&lt;/a&gt;               &lt;/h6&gt;             &lt;/td&gt;             &lt;td&gt;             &lt;details&gt;               &lt;summary&gt;                 1.4               &lt;/summary&gt;               &lt;pre&gt;content:&amp;#13;  p:&amp;#13;    count: 13&amp;#13;    score: 1&amp;#13;  code:&amp;#13;    count: 1&amp;#13;    score: 1&amp;#13;wordValue: 0.1&amp;#13;formattingMultiplier: 1&amp;#13;&lt;/pre&gt;              &lt;/details&gt;             &lt;/td&gt;             &lt;td&gt;0.7&lt;/td&gt;             &lt;td&gt;0.98&lt;/td&gt;           &lt;/tr&gt;           &lt;tr&gt;             &lt;td&gt;               &lt;h6&gt;                 &lt;a href=\"https://github.com/ubiquibot/conversation-rewards/pull/12#discussion_r1570588757\" target=\"_blank\" rel=\"noopener\"&gt;Perhaps it will make the config more expressive if you add other&amp;hellip;&lt;/a&gt;               &lt;/h6&gt;             &lt;/td&gt;             &lt;td&gt;             &lt;details&gt;               &lt;summary&gt;                 2.9               &lt;/summary&gt;               &lt;pre&gt;content:&amp;#13;  p:&amp;#13;    count: 15&amp;#13;    score: 1&amp;#13;  pre:&amp;#13;    count: 14&amp;#13;    score: 0&amp;#13;  code:&amp;#13;    count: 14&amp;#13;    score: 1&amp;#13;wordValue: 0.1&amp;#13;formattingMultiplier: 1&amp;#13;&lt;/pre&gt;              &lt;/details&gt;             &lt;/td&gt;             &lt;td&gt;0.7&lt;/td&gt;             &lt;td&gt;2.03&lt;/td&gt;           &lt;/tr&gt;           &lt;tr&gt;             &lt;td&gt;               &lt;h6&gt;                 &lt;a href=\"https://github.com/ubiquibot/conversation-rewards/pull/12#discussion_r1570589892\" target=\"_blank\" rel=\"noopener\"&gt;What is this @link syntax&lt;/a&gt;               &lt;/h6&gt;             &lt;/td&gt;             &lt;td&gt;             &lt;details&gt;               &lt;summary&gt;                 0.5               &lt;/summary&gt;               &lt;pre&gt;content:&amp;#13;  p:&amp;#13;    count: 5&amp;#13;    score: 1&amp;#13;wordValue: 0.1&amp;#13;formattingMultiplier: 1&amp;#13;&lt;/pre&gt;              &lt;/details&gt;             &lt;/td&gt;             &lt;td&gt;0.7&lt;/td&gt;             &lt;td&gt;0.35&lt;/td&gt;           &lt;/tr&gt;           &lt;tr&gt;             &lt;td&gt;               &lt;h6&gt;                 &lt;a href=\"https://github.com/ubiquibot/conversation-rewards/pull/12#discussion_r1570591425\" target=\"_blank\" rel=\"noopener\"&gt;Just noticed the bit wise operators 1337 code&lt;/a&gt;               &lt;/h6&gt;             &lt;/td&gt;             &lt;td&gt;             &lt;details&gt;               &lt;summary&gt;                 0.8               &lt;/summary&gt;               &lt;pre&gt;content:&amp;#13;  p:&amp;#13;    count: 8&amp;#13;    score: 1&amp;#13;wordValue: 0.1&amp;#13;formattingMultiplier: 1&amp;#13;&lt;/pre&gt;              &lt;/details&gt;             &lt;/td&gt;             &lt;td&gt;0.7&lt;/td&gt;             &lt;td&gt;0.56&lt;/td&gt;           &lt;/tr&gt;           &lt;tr&gt;             &lt;td&gt;               &lt;h6&gt;                 &lt;a href=\"https://github.com/ubiquibot/conversation-rewards/pull/12#discussion_r1570596007\" target=\"_blank\" rel=\"noopener\"&gt;It might seem convoluted but I think that it condenses the logic&amp;hellip;&lt;/a&gt;               &lt;/h6&gt;             &lt;/td&gt;             &lt;td&gt;             &lt;details&gt;               &lt;summary&gt;                 7.3               &lt;/summary&gt;               &lt;pre&gt;content:&amp;#13;  p:&amp;#13;    count: 58&amp;#13;    score: 1&amp;#13;  code:&amp;#13;    count: 15&amp;#13;    score: 1&amp;#13;  pre:&amp;#13;    count: 13&amp;#13;    score: 0&amp;#13;wordValue: 0.1&amp;#13;formattingMultiplier: 1&amp;#13;&lt;/pre&gt;              &lt;/details&gt;             &lt;/td&gt;             &lt;td&gt;0.7&lt;/td&gt;             &lt;td&gt;5.11&lt;/td&gt;           &lt;/tr&gt;           &lt;tr&gt;             &lt;td&gt;               &lt;h6&gt;                 &lt;a href=\"https://github.com/ubiquibot/conversation-rewards/pull/12#discussion_r1573720820\" target=\"_blank\" rel=\"noopener\"&gt;I am aware of its purpose. I am proposing to make the config mor&amp;hellip;&lt;/a&gt;               &lt;/h6&gt;             &lt;/td&gt;             &lt;td&gt;             &lt;details&gt;               &lt;summary&gt;                 2.3               &lt;/summary&gt;               &lt;pre&gt;content:&amp;#13;  p:&amp;#13;    count: 23&amp;#13;    score: 1&amp;#13;wordValue: 0.1&amp;#13;formattingMultiplier: 1&amp;#13;&lt;/pre&gt;              &lt;/details&gt;             &lt;/td&gt;             &lt;td&gt;0.7&lt;/td&gt;             &lt;td&gt;1.61&lt;/td&gt;           &lt;/tr&gt;           &lt;tr&gt;             &lt;td&gt;               &lt;h6&gt;                 &lt;a href=\"https://github.com/ubiquibot/conversation-rewards/pull/12#discussion_r1573722731\" target=\"_blank\" rel=\"noopener\"&gt;Will you use array syntax?&lt;/a&gt;               &lt;/h6&gt;             &lt;/td&gt;             &lt;td&gt;             &lt;details&gt;               &lt;summary&gt;                 0.5               &lt;/summary&gt;               &lt;pre&gt;content:&amp;#13;  p:&amp;#13;    count: 5&amp;#13;    score: 1&amp;#13;wordValue: 0.1&amp;#13;formattingMultiplier: 1&amp;#13;&lt;/pre&gt;              &lt;/details&gt;             &lt;/td&gt;             &lt;td&gt;0.7&lt;/td&gt;             &lt;td&gt;0.35&lt;/td&gt;           &lt;/tr&gt;           &lt;tr&gt;             &lt;td&gt;               &lt;h6&gt;                 &lt;a href=\"https://github.com/ubiquibot/conversation-rewards/pull/12#discussion_r1573723262\" target=\"_blank\" rel=\"noopener\"&gt;This regex appears to convert repeating spaces i.e. &amp;#96;\"   \"&amp;#&amp;hellip;&lt;/a&gt;               &lt;/h6&gt;             &lt;/td&gt;             &lt;td&gt;             &lt;details&gt;               &lt;summary&gt;                 2.6               &lt;/summary&gt;               &lt;pre&gt;content:&amp;#13;  p:&amp;#13;    count: 22&amp;#13;    score: 1&amp;#13;  code:&amp;#13;    count: 4&amp;#13;    score: 1&amp;#13;wordValue: 0.1&amp;#13;formattingMultiplier: 1&amp;#13;&lt;/pre&gt;              &lt;/details&gt;             &lt;/td&gt;             &lt;td&gt;0.7&lt;/td&gt;             &lt;td&gt;1.82&lt;/td&gt;           &lt;/tr&gt;           &lt;tr&gt;             &lt;td&gt;               &lt;h6&gt;                 &lt;a href=\"https://github.com/ubiquibot/conversation-rewards/pull/12#discussion_r1573723774\" target=\"_blank\" rel=\"noopener\"&gt;This doesn't seem right. Network ID 1 is mainnet. The RPC clearl&amp;hellip;&lt;/a&gt;               &lt;/h6&gt;             &lt;/td&gt;             &lt;td&gt;             &lt;details&gt;               &lt;summary&gt;                 2.4               &lt;/summary&gt;               &lt;pre&gt;content:&amp;#13;  p:&amp;#13;    count: 24&amp;#13;    score: 1&amp;#13;wordValue: 0.1&amp;#13;formattingMultiplier: 1&amp;#13;&lt;/pre&gt;              &lt;/details&gt;             &lt;/td&gt;             &lt;td&gt;0.7&lt;/td&gt;             &lt;td&gt;1.68&lt;/td&gt;           &lt;/tr&gt;           &lt;tr&gt;             &lt;td&gt;               &lt;h6&gt;                 &lt;a href=\"https://github.com/ubiquibot/conversation-rewards/pull/12#discussion_r1573724498\" target=\"_blank\" rel=\"noopener\"&gt;Seems like not a very useful mock.&lt;/a&gt;               &lt;/h6&gt;             &lt;/td&gt;             &lt;td&gt;             &lt;details&gt;               &lt;summary&gt;                 0.7               &lt;/summary&gt;               &lt;pre&gt;content:&amp;#13;  p:&amp;#13;    count: 7&amp;#13;    score: 1&amp;#13;wordValue: 0.1&amp;#13;formattingMultiplier: 1&amp;#13;&lt;/pre&gt;              &lt;/details&gt;             &lt;/td&gt;             &lt;td&gt;0.7&lt;/td&gt;             &lt;td&gt;0.49&lt;/td&gt;           &lt;/tr&gt;           &lt;tr&gt;             &lt;td&gt;               &lt;h6&gt;                 &lt;a href=\"https://github.com/ubiquibot/conversation-rewards/pull/12#discussion_r1573724853\" target=\"_blank\" rel=\"noopener\"&gt;Same here&lt;/a&gt;               &lt;/h6&gt;             &lt;/td&gt;             &lt;td&gt;             &lt;details&gt;               &lt;summary&gt;                 0.2               &lt;/summary&gt;               &lt;pre&gt;content:&amp;#13;  p:&amp;#13;    count: 2&amp;#13;    score: 1&amp;#13;wordValue: 0.1&amp;#13;formattingMultiplier: 1&amp;#13;&lt;/pre&gt;              &lt;/details&gt;             &lt;/td&gt;             &lt;td&gt;0.7&lt;/td&gt;             &lt;td&gt;0.14&lt;/td&gt;           &lt;/tr&gt;           &lt;tr&gt;             &lt;td&gt;               &lt;h6&gt;                 &lt;a href=\"https://github.com/ubiquibot/conversation-rewards/pull/12#discussion_r1574086028\" target=\"_blank\" rel=\"noopener\"&gt;The token address indeed represents DAI on mainnet.&lt;/a&gt;               &lt;/h6&gt;             &lt;/td&gt;             &lt;td&gt;             &lt;details&gt;               &lt;summary&gt;                 0.8               &lt;/summary&gt;               &lt;pre&gt;content:&amp;#13;  p:&amp;#13;    count: 8&amp;#13;    score: 1&amp;#13;wordValue: 0.1&amp;#13;formattingMultiplier: 1&amp;#13;&lt;/pre&gt;              &lt;/details&gt;             &lt;/td&gt;             &lt;td&gt;0.7&lt;/td&gt;             &lt;td&gt;0.56&lt;/td&gt;           &lt;/tr&gt;           &lt;tr&gt;             &lt;td&gt;               &lt;h6&gt;                 &lt;a href=\"https://github.com/ubiquibot/conversation-rewards/pull/12#discussion_r1574086293\" target=\"_blank\" rel=\"noopener\"&gt;@gentlementlegen rfc&lt;/a&gt;               &lt;/h6&gt;             &lt;/td&gt;             &lt;td&gt;             &lt;details&gt;               &lt;summary&gt;                 0.2               &lt;/summary&gt;               &lt;pre&gt;content:&amp;#13;  p:&amp;#13;    count: 2&amp;#13;    score: 1&amp;#13;wordValue: 0.1&amp;#13;formattingMultiplier: 1&amp;#13;&lt;/pre&gt;              &lt;/details&gt;             &lt;/td&gt;             &lt;td&gt;0.7&lt;/td&gt;             &lt;td&gt;0.14&lt;/td&gt;           &lt;/tr&gt;           &lt;tr&gt;             &lt;td&gt;               &lt;h6&gt;                 &lt;a href=\"https://github.com/ubiquibot/conversation-rewards/pull/12#discussion_r1575555444\" target=\"_blank\" rel=\"noopener\"&gt;Why not do it in the industry standard way? All values are denom&amp;hellip;&lt;/a&gt;               &lt;/h6&gt;             &lt;/td&gt;             &lt;td&gt;             &lt;details&gt;               &lt;summary&gt;                 3.2               &lt;/summary&gt;               &lt;pre&gt;content:&amp;#13;  p:&amp;#13;    count: 30&amp;#13;    score: 1&amp;#13;  code:&amp;#13;    count: 2&amp;#13;    score: 1&amp;#13;wordValue: 0.1&amp;#13;formattingMultiplier: 1&amp;#13;&lt;/pre&gt;              &lt;/details&gt;             &lt;/td&gt;             &lt;td&gt;0.7&lt;/td&gt;             &lt;td&gt;2.24&lt;/td&gt;           &lt;/tr&gt;           &lt;tr&gt;             &lt;td&gt;               &lt;h6&gt;                 &lt;a href=\"https://github.com/ubiquibot/conversation-rewards/pull/12#discussion_r1575556553\" target=\"_blank\" rel=\"noopener\"&gt;I'm not sure if I understand but task reward is if you completed&amp;hellip;&lt;/a&gt;               &lt;/h6&gt;             &lt;/td&gt;             &lt;td&gt;             &lt;details&gt;               &lt;summary&gt;                 4               &lt;/summary&gt;               &lt;pre&gt;content:&amp;#13;  p:&amp;#13;    count: 40&amp;#13;    score: 1&amp;#13;wordValue: 0.1&amp;#13;formattingMultiplier: 1&amp;#13;&lt;/pre&gt;              &lt;/details&gt;             &lt;/td&gt;             &lt;td&gt;0.7&lt;/td&gt;             &lt;td&gt;2.8&lt;/td&gt;           &lt;/tr&gt;           &lt;tr&gt;             &lt;td&gt;               &lt;h6&gt;                 &lt;a href=\"https://github.com/ubiquibot/conversation-rewards/pull/12#discussion_r1576666170\" target=\"_blank\" rel=\"noopener\"&gt;Spoke a bit on this in dms. @whilefoo my intent with referring t&amp;hellip;&lt;/a&gt;               &lt;/h6&gt;             &lt;/td&gt;             &lt;td&gt;             &lt;details&gt;               &lt;summary&gt;                 10.1               &lt;/summary&gt;               &lt;pre&gt;content:&amp;#13;  p:&amp;#13;    count: 101&amp;#13;    score: 1&amp;#13;wordValue: 0.1&amp;#13;formattingMultiplier: 1&amp;#13;&lt;/pre&gt;              &lt;/details&gt;             &lt;/td&gt;             &lt;td&gt;0.7&lt;/td&gt;             &lt;td&gt;7.07&lt;/td&gt;           &lt;/tr&gt;           &lt;tr&gt;             &lt;td&gt;               &lt;h6&gt;                 &lt;a href=\"https://github.com/ubiquibot/conversation-rewards/pull/12#discussion_r1577225638\" target=\"_blank\" rel=\"noopener\"&gt;Possibly. I personally haven't had that issue but either way my &amp;hellip;&lt;/a&gt;               &lt;/h6&gt;             &lt;/td&gt;             &lt;td&gt;             &lt;details&gt;               &lt;summary&gt;                 2.7               &lt;/summary&gt;               &lt;pre&gt;content:&amp;#13;  p:&amp;#13;    count: 27&amp;#13;    score: 1&amp;#13;wordValue: 0.1&amp;#13;formattingMultiplier: 1&amp;#13;&lt;/pre&gt;              &lt;/details&gt;             &lt;/td&gt;             &lt;td&gt;0.7&lt;/td&gt;             &lt;td&gt;1.89&lt;/td&gt;           &lt;/tr&gt;           &lt;tr&gt;             &lt;td&gt;               &lt;h6&gt;                 &lt;a href=\"https://github.com/ubiquibot/conversation-rewards/pull/12#issuecomment-2063712447\" target=\"_blank\" rel=\"noopener\"&gt;I think it's fine. I generally scrutinize test code less than no&amp;hellip;&lt;/a&gt;               &lt;/h6&gt;             &lt;/td&gt;             &lt;td&gt;             &lt;details&gt;               &lt;summary&gt;                 1.5               &lt;/summary&gt;               &lt;pre&gt;content:&amp;#13;  p:&amp;#13;    count: 15&amp;#13;    score: 1&amp;#13;wordValue: 0.1&amp;#13;formattingMultiplier: 1&amp;#13;&lt;/pre&gt;              &lt;/details&gt;             &lt;/td&gt;             &lt;td&gt;0.7&lt;/td&gt;             &lt;td&gt;1.05&lt;/td&gt;           &lt;/tr&gt;         &lt;/tbody&gt;       &lt;/table&gt;     &lt;/details&gt;"
  },
  "whilefoo": {
    "total": 7.2725,
    "userId": 139262667,
    "comments": [
      {
        "id": 2035427134,
        "content": "there are a couple of options:\r\n1. we let the conversation-rewards plugin generate and post the comment\r\n2. we put comment as output and then another module is responsible for posting it or let conversation-rewards generate rewards and permit-generation generate permits and a third module that uses output from previous plugins to make a comment and post it\r\n3. we let the conversation-rewards plugin generate the comment and pass it as a standard property like you suggested.\r\nIn theory 2. option sounds good to separate concerns but it's another plugin which means another call to github actions thus more latency, so for the sake of speed it'd go with option 1 or 3, but going with these 2 options would mean there will 1 comment for rewards summary and 1 comment for permits.\r\nI'm not sure if option 3 is any better than option 1 because the plugin already has a token that has permissions to post comments so passing it to the kernel doesn't make much difference.",
        "url": "https://github.com/ubiquibot/conversation-rewards/issues/5#issuecomment-2035427134",
        "type": "ISSUE_CONTRIBUTOR",
        "score": {
          "formatting": {
            "content": {
              "p": {
                "count": 6,
                "score": 1
              },
              "ol": {
                "count": 159,
                "score": 0
              },
              "li": {
                "count": 159,
                "score": 1
              }
            },
            "wordValue": 0.1,
            "formattingMultiplier": 0.25
          },
          "reward": 3.3,
          "relevance": 0.8
        }
      },
      {
        "id": 1574427305,
        "content": "```suggestion\r\n    return result;\r\n```\r\nresolve is unnecessary here and some other places I saw it too",
        "url": "https://github.com/ubiquibot/conversation-rewards/pull/12#discussion_r1574427305",
        "type": "PULL_CONTRIBUTOR",
        "diffHunk": "@@ -0,0 +1,217 @@\n+import { Value } from \"@sinclair/typebox/value\";\n+import Decimal from \"decimal.js\";\n+import * as fs from \"fs\";\n+import { stringify } from \"yaml\";\n+import configuration from \"../configuration/config-reader\";\n+import githubCommentConfig, { GithubCommentConfiguration } from \"../configuration/github-comment-config\";\n+import { getOctokitInstance } from \"../get-authentication-token\";\n+import { CommentType, IssueActivity } from \"../issue-activity\";\n+import { parseGitHubUrl } from \"../start\";\n+import { getPayoutConfigByNetworkId } from \"../types/payout\";\n+import program from \"./command-line\";\n+import { GithubCommentScore, Module, Result } from \"./processor\";\n+\n+/**\n+ * Posts a GitHub comment according to the given results.\n+ */\n+export class GithubCommentModule implements Module {\n+  private readonly _configuration: GithubCommentConfiguration = configuration.githubComment;\n+  private readonly _debugFilePath = \"./output.html\";\n+\n+  async transform(data: Readonly&lt;IssueActivity&gt;, result: Result): Promise&lt;Result&gt; {\n+    const bodyArray: (string | undefined)[] = [];\n+\n+    for (const [key, value] of Object.entries(result)) {\n+      result[key].evaluationCommentHtml = this._generateHtml(key, value);\n+      bodyArray.push(result[key].evaluationCommentHtml);\n+    }\n+    const body = bodyArray.join(\"\");\n+    if (this._configuration.debug) {\n+      fs.writeFileSync(this._debugFilePath, body);\n+    }\n+    if (this._configuration.post) {\n+      try {\n+        const octokit = getOctokitInstance();\n+        const { owner, repo, issue_number } = parseGitHubUrl(program.opts().issue);\n+\n+        await octokit.issues.createComment({\n+          body,\n+          repo,\n+          owner,\n+          issue_number,\n+        });\n+      } catch (e) {\n+        console.error(`Could not post GitHub comment: ${e}`);\n+      }\n+    }\n+    return Promise.resolve(result);",
        "score": {
          "formatting": {
            "content": {
              "pre": {
                "count": 2,
                "score": 0
              },
              "code": {
                "count": 2,
                "score": 1
              },
              "p": {
                "count": 12,
                "score": 1
              }
            },
            "wordValue": 0.1,
            "formattingMultiplier": 0.25
          },
          "reward": 0.245,
          "relevance": 0.7
        }
      },
      {
        "id": 1574441918,
        "content": "I'm not sure if it's a good idea to rely on logs for testing, is not possible to use output from the processor?",
        "url": "https://github.com/ubiquibot/conversation-rewards/pull/12#discussion_r1574441918",
        "type": "PULL_CONTRIBUTOR",
        "diffHunk": "@@ -0,0 +1,41 @@\n+import { parseGitHubUrl } from \"../src/start\";\n+import { IssueActivity } from \"../src/issue-activity\";\n+import { Processor } from \"../src/parser/processor\";\n+import { UserExtractorModule } from \"../src/parser/user-extractor-module\";\n+import { server } from \"./__mocks__/node\";\n+import { DataPurgeModule } from \"../src/parser/data-purge-module\";\n+import userCommentResults from \"./__mocks__/results/user-comment-results.json\";\n+import dataPurgeResults from \"./__mocks__/results/data-purge-result.json\";\n+\n+const issueUrl = process.env.TEST_ISSUE_URL || \"https://github.com/ubiquibot/comment-incentives/issues/22\";\n+\n+beforeAll(() =&gt; server.listen());\n+afterEach(() =&gt; server.resetHandlers());\n+afterAll(() =&gt; server.close());\n+\n+describe(\"Modules tests\", () =&gt; {\n+  const issue = parseGitHubUrl(issueUrl);\n+  const activity = new IssueActivity(issue);\n+\n+  beforeAll(async () =&gt; {\n+    await activity.init();\n+  });\n+\n+  it(\"Should extract users from comments\", async () =&gt; {\n+    const logSpy = jest.spyOn(console, \"log\");\n+    const processor = new Processor();\n+    processor[\"_transformers\"] = [new UserExtractorModule()];\n+    await processor.run(activity);\n+    processor.dump();\n+    expect(logSpy).toHaveBeenCalledWith(JSON.stringify(userCommentResults, undefined, 2));",
        "score": {
          "formatting": {
            "content": {
              "p": {
                "count": 23,
                "score": 1
              }
            },
            "wordValue": 0.1,
            "formattingMultiplier": 0.25
          },
          "reward": 0.4025,
          "relevance": 0.7
        }
      },
      {
        "id": 1574458540,
        "content": "why so many nested functions? it becomes hard to read",
        "url": "https://github.com/ubiquibot/conversation-rewards/pull/12#discussion_r1574458540",
        "type": "PULL_CONTRIBUTOR",
        "diffHunk": "@@ -0,0 +1,217 @@\n+import { Value } from \"@sinclair/typebox/value\";\n+import Decimal from \"decimal.js\";\n+import * as fs from \"fs\";\n+import { stringify } from \"yaml\";\n+import configuration from \"../configuration/config-reader\";\n+import githubCommentConfig, { GithubCommentConfiguration } from \"../configuration/github-comment-config\";\n+import { getOctokitInstance } from \"../get-authentication-token\";\n+import { CommentType, IssueActivity } from \"../issue-activity\";\n+import { parseGitHubUrl } from \"../start\";\n+import { getPayoutConfigByNetworkId } from \"../types/payout\";\n+import program from \"./command-line\";\n+import { GithubCommentScore, Module, Result } from \"./processor\";\n+\n+/**\n+ * Posts a GitHub comment according to the given results.\n+ */\n+export class GithubCommentModule implements Module {\n+  private readonly _configuration: GithubCommentConfiguration = configuration.githubComment;\n+  private readonly _debugFilePath = \"./output.html\";\n+\n+  async transform(data: Readonly&lt;IssueActivity&gt;, result: Result): Promise&lt;Result&gt; {\n+    const bodyArray: (string | undefined)[] = [];\n+\n+    for (const [key, value] of Object.entries(result)) {\n+      result[key].evaluationCommentHtml = this._generateHtml(key, value);\n+      bodyArray.push(result[key].evaluationCommentHtml);\n+    }\n+    const body = bodyArray.join(\"\");\n+    if (this._configuration.debug) {\n+      fs.writeFileSync(this._debugFilePath, body);\n+    }\n+    if (this._configuration.post) {\n+      try {\n+        const octokit = getOctokitInstance();\n+        const { owner, repo, issue_number } = parseGitHubUrl(program.opts().issue);\n+\n+        await octokit.issues.createComment({\n+          body,\n+          repo,\n+          owner,\n+          issue_number,\n+        });\n+      } catch (e) {\n+        console.error(`Could not post GitHub comment: ${e}`);\n+      }\n+    }\n+    return Promise.resolve(result);\n+  }\n+\n+  get enabled(): boolean {\n+    if (!Value.Check(githubCommentConfig, this._configuration)) {\n+      console.warn(\"Invalid configuration detected for GithubContentModule, disabling.\");\n+      return false;\n+    }\n+    return true;\n+  }\n+\n+  _generateHtml(username: string, result: Result[0]) {\n+    const sorted = result.comments?.reduce&lt;{\n+      issues: { task: GithubCommentScore | null; comments: GithubCommentScore[] };\n+      reviews: GithubCommentScore[];\n+    }&gt;(\n+      (acc, curr) =&gt; {\n+        if (curr.type &amp; CommentType.ISSUE) {\n+          if (curr.type &amp; CommentType.TASK) {\n+            acc.issues.task = curr;\n+          } else {\n+            acc.issues.comments.push(curr);\n+          }\n+        } else if (curr.type &amp; CommentType.REVIEW) {\n+          acc.reviews.push(curr);\n+        }\n+        return acc;\n+      },\n+      { issues: { task: null, comments: [] }, reviews: [] }\n+    );\n+\n+    function createContributionRows() {\n+      const content: string[] = [];\n+\n+      if (!sorted) {\n+        return content.join(\"\");\n+      }\n+\n+      function generateContributionRow(",
        "score": {
          "formatting": {
            "content": {
              "p": {
                "count": 10,
                "score": 1
              }
            },
            "wordValue": 0.1,
            "formattingMultiplier": 0.25
          },
          "reward": 0.175,
          "relevance": 0.7
        }
      },
      {
        "id": 1574460099,
        "content": "is there a reason we are using Decimal.js instead of native BigInt?",
        "url": "https://github.com/ubiquibot/conversation-rewards/pull/12#discussion_r1574460099",
        "type": "PULL_CONTRIBUTOR",
        "diffHunk": "@@ -0,0 +1,217 @@\n+import { Value } from \"@sinclair/typebox/value\";\n+import Decimal from \"decimal.js\";\n+import * as fs from \"fs\";\n+import { stringify } from \"yaml\";\n+import configuration from \"../configuration/config-reader\";\n+import githubCommentConfig, { GithubCommentConfiguration } from \"../configuration/github-comment-config\";\n+import { getOctokitInstance } from \"../get-authentication-token\";\n+import { CommentType, IssueActivity } from \"../issue-activity\";\n+import { parseGitHubUrl } from \"../start\";\n+import { getPayoutConfigByNetworkId } from \"../types/payout\";\n+import program from \"./command-line\";\n+import { GithubCommentScore, Module, Result } from \"./processor\";\n+\n+/**\n+ * Posts a GitHub comment according to the given results.\n+ */\n+export class GithubCommentModule implements Module {\n+  private readonly _configuration: GithubCommentConfiguration = configuration.githubComment;\n+  private readonly _debugFilePath = \"./output.html\";\n+\n+  async transform(data: Readonly&lt;IssueActivity&gt;, result: Result): Promise&lt;Result&gt; {\n+    const bodyArray: (string | undefined)[] = [];\n+\n+    for (const [key, value] of Object.entries(result)) {\n+      result[key].evaluationCommentHtml = this._generateHtml(key, value);\n+      bodyArray.push(result[key].evaluationCommentHtml);\n+    }\n+    const body = bodyArray.join(\"\");\n+    if (this._configuration.debug) {\n+      fs.writeFileSync(this._debugFilePath, body);\n+    }\n+    if (this._configuration.post) {\n+      try {\n+        const octokit = getOctokitInstance();\n+        const { owner, repo, issue_number } = parseGitHubUrl(program.opts().issue);\n+\n+        await octokit.issues.createComment({\n+          body,\n+          repo,\n+          owner,\n+          issue_number,\n+        });\n+      } catch (e) {\n+        console.error(`Could not post GitHub comment: ${e}`);\n+      }\n+    }\n+    return Promise.resolve(result);\n+  }\n+\n+  get enabled(): boolean {\n+    if (!Value.Check(githubCommentConfig, this._configuration)) {\n+      console.warn(\"Invalid configuration detected for GithubContentModule, disabling.\");\n+      return false;\n+    }\n+    return true;\n+  }\n+\n+  _generateHtml(username: string, result: Result[0]) {\n+    const sorted = result.comments?.reduce&lt;{\n+      issues: { task: GithubCommentScore | null; comments: GithubCommentScore[] };\n+      reviews: GithubCommentScore[];\n+    }&gt;(\n+      (acc, curr) =&gt; {\n+        if (curr.type &amp; CommentType.ISSUE) {\n+          if (curr.type &amp; CommentType.TASK) {\n+            acc.issues.task = curr;\n+          } else {\n+            acc.issues.comments.push(curr);\n+          }\n+        } else if (curr.type &amp; CommentType.REVIEW) {\n+          acc.reviews.push(curr);\n+        }\n+        return acc;\n+      },\n+      { issues: { task: null, comments: [] }, reviews: [] }\n+    );\n+\n+    function createContributionRows() {\n+      const content: string[] = [];\n+\n+      if (!sorted) {\n+        return content.join(\"\");\n+      }\n+\n+      function generateContributionRow(\n+        view: string,\n+        contribution: string,\n+        count: number,\n+        reward: number | Decimal | undefined\n+      ) {\n+        return `\n+          &lt;tr&gt;\n+            &lt;td&gt;${view}&lt;/td&gt;\n+            &lt;td&gt;${contribution}&lt;/td&gt;\n+            &lt;td&gt;${count}&lt;/td&gt;\n+            &lt;td&gt;${reward || \"-\"}&lt;/td&gt;\n+          &lt;/tr&gt;`;\n+      }\n+\n+      if (result.task?.reward) {\n+        content.push(generateContributionRow(\"Issue\", \"Task\", 1, result.task.reward));\n+      }\n+      if (sorted.issues.task) {\n+        content.push(generateContributionRow(\"Issue\", \"Specification\", 1, sorted.issues.task.score?.reward));\n+      }\n+      if (sorted.issues.comments.length) {\n+        content.push(\n+          generateContributionRow(\n+            \"Issue\",\n+            \"Comment\",\n+            sorted.issues.comments.length,\n+            sorted.issues.comments.reduce((acc, curr) =&gt; acc.add(curr.score?.reward ?? 0), new Decimal(0))\n+          )\n+        );\n+      }\n+      if (sorted.reviews.length) {\n+        content.push(\n+          generateContributionRow(\n+            \"Review\",\n+            \"Comment\",\n+            sorted.reviews.length,\n+            sorted.reviews.reduce((acc, curr) =&gt; acc.add(curr.score?.reward ?? 0), new Decimal(0))",
        "score": {
          "formatting": {
            "content": {
              "p": {
                "count": 12,
                "score": 1
              }
            },
            "wordValue": 0.1,
            "formattingMultiplier": 0.25
          },
          "reward": 0.21,
          "relevance": 0.7
        }
      },
      {
        "id": 1574487172,
        "content": "Shouldn't task be issue opening item and specification is pull request opening item? At least that's how I understand from the code.",
        "url": "https://github.com/ubiquibot/conversation-rewards/pull/12#discussion_r1574487172",
        "type": "PULL_CONTRIBUTOR",
        "diffHunk": "@@ -19,12 +19,42 @@ import {\n } from \"./start\";\n \n export enum CommentType {\n+  /**\n+   * Review related item\n+   */\n   REVIEW = 0b1,\n+  /**\n+   * Issue related item\n+   */\n   ISSUE = 0b10,\n+  /**\n+   * User assigned to the {@link CommentType.ISSUE} or {@link CommentType.REVIEW}\n+   */\n   ASSIGNEE = 0b100,\n+  /**\n+   * The author of the {@link CommentType.ISSUE} or {@link CommentType.REVIEW}\n+   */\n   ISSUER = 0b1000,\n+  /**\n+   * A user that is part of the organization or owner of the repo\n+   */\n   COLLABORATOR = 0b10000,\n+  /**\n+   * A user that is NOT part of the organization nor owner of the repo\n+   */\n   CONTRIBUTOR = 0b100000,\n+  /**\n+   * A user comment action on a {@link CommentType.ISSUE} or {@link CommentType.REVIEW}\n+   */\n+  COMMENTED = 0b1000000,\n+  /**\n+   * Pull request opening item\n+   */\n+  TASK = 0b10000000,",
        "score": {
          "formatting": {
            "content": {
              "p": {
                "count": 22,
                "score": 1
              }
            },
            "wordValue": 0.1,
            "formattingMultiplier": 0.25
          },
          "reward": 0.385,
          "relevance": 0.7
        }
      },
      {
        "id": 1574492061,
        "content": "I assume this is a permit for task assignee, but where are other permits or is that not done yet?",
        "url": "https://github.com/ubiquibot/conversation-rewards/pull/12#discussion_r1574492061",
        "type": "PULL_CONTRIBUTOR",
        "diffHunk": "@@ -0,0 +1,217 @@\n+import { Value } from \"@sinclair/typebox/value\";\n+import Decimal from \"decimal.js\";\n+import * as fs from \"fs\";\n+import { stringify } from \"yaml\";\n+import configuration from \"../configuration/config-reader\";\n+import githubCommentConfig, { GithubCommentConfiguration } from \"../configuration/github-comment-config\";\n+import { getOctokitInstance } from \"../get-authentication-token\";\n+import { CommentType, IssueActivity } from \"../issue-activity\";\n+import { parseGitHubUrl } from \"../start\";\n+import { getPayoutConfigByNetworkId } from \"../types/payout\";\n+import program from \"./command-line\";\n+import { GithubCommentScore, Module, Result } from \"./processor\";\n+\n+/**\n+ * Posts a GitHub comment according to the given results.\n+ */\n+export class GithubCommentModule implements Module {\n+  private readonly _configuration: GithubCommentConfiguration = configuration.githubComment;\n+  private readonly _debugFilePath = \"./output.html\";\n+\n+  async transform(data: Readonly&lt;IssueActivity&gt;, result: Result): Promise&lt;Result&gt; {\n+    const bodyArray: (string | undefined)[] = [];\n+\n+    for (const [key, value] of Object.entries(result)) {\n+      result[key].evaluationCommentHtml = this._generateHtml(key, value);\n+      bodyArray.push(result[key].evaluationCommentHtml);\n+    }\n+    const body = bodyArray.join(\"\");\n+    if (this._configuration.debug) {\n+      fs.writeFileSync(this._debugFilePath, body);\n+    }\n+    if (this._configuration.post) {\n+      try {\n+        const octokit = getOctokitInstance();\n+        const { owner, repo, issue_number } = parseGitHubUrl(program.opts().issue);\n+\n+        await octokit.issues.createComment({\n+          body,\n+          repo,\n+          owner,\n+          issue_number,\n+        });\n+      } catch (e) {\n+        console.error(`Could not post GitHub comment: ${e}`);\n+      }\n+    }\n+    return Promise.resolve(result);\n+  }\n+\n+  get enabled(): boolean {\n+    if (!Value.Check(githubCommentConfig, this._configuration)) {\n+      console.warn(\"Invalid configuration detected for GithubContentModule, disabling.\");\n+      return false;\n+    }\n+    return true;\n+  }\n+\n+  _generateHtml(username: string, result: Result[0]) {\n+    const sorted = result.comments?.reduce&lt;{\n+      issues: { task: GithubCommentScore | null; comments: GithubCommentScore[] };\n+      reviews: GithubCommentScore[];\n+    }&gt;(\n+      (acc, curr) =&gt; {\n+        if (curr.type &amp; CommentType.ISSUE) {\n+          if (curr.type &amp; CommentType.TASK) {\n+            acc.issues.task = curr;\n+          } else {\n+            acc.issues.comments.push(curr);\n+          }\n+        } else if (curr.type &amp; CommentType.REVIEW) {\n+          acc.reviews.push(curr);\n+        }\n+        return acc;\n+      },\n+      { issues: { task: null, comments: [] }, reviews: [] }\n+    );\n+\n+    function createContributionRows() {\n+      const content: string[] = [];\n+\n+      if (!sorted) {\n+        return content.join(\"\");\n+      }\n+\n+      function generateContributionRow(\n+        view: string,\n+        contribution: string,\n+        count: number,\n+        reward: number | Decimal | undefined\n+      ) {\n+        return `\n+          &lt;tr&gt;\n+            &lt;td&gt;${view}&lt;/td&gt;\n+            &lt;td&gt;${contribution}&lt;/td&gt;\n+            &lt;td&gt;${count}&lt;/td&gt;\n+            &lt;td&gt;${reward || \"-\"}&lt;/td&gt;\n+          &lt;/tr&gt;`;\n+      }\n+\n+      if (result.task?.reward) {\n+        content.push(generateContributionRow(\"Issue\", \"Task\", 1, result.task.reward));\n+      }\n+      if (sorted.issues.task) {\n+        content.push(generateContributionRow(\"Issue\", \"Specification\", 1, sorted.issues.task.score?.reward));\n+      }\n+      if (sorted.issues.comments.length) {\n+        content.push(\n+          generateContributionRow(\n+            \"Issue\",\n+            \"Comment\",\n+            sorted.issues.comments.length,\n+            sorted.issues.comments.reduce((acc, curr) =&gt; acc.add(curr.score?.reward ?? 0), new Decimal(0))\n+          )\n+        );\n+      }\n+      if (sorted.reviews.length) {\n+        content.push(\n+          generateContributionRow(\n+            \"Review\",\n+            \"Comment\",\n+            sorted.reviews.length,\n+            sorted.reviews.reduce((acc, curr) =&gt; acc.add(curr.score?.reward ?? 0), new Decimal(0))\n+          )\n+        );\n+      }\n+      return content.join(\"\");\n+    }\n+\n+    function createIncentiveRows() {\n+      const content: string[] = [];\n+\n+      if (!sorted) {\n+        return content.join(\"\");\n+      }\n+\n+      function buildIncentiveRow(commentScore: GithubCommentScore) {\n+        // Properly escape carriage returns for HTML rendering\n+        const formatting = stringify(commentScore.score?.formatting?.content).replace(/[\\n\\r]/g, \"&amp;#13;\");\n+        return `\n+          &lt;tr&gt;\n+            &lt;td&gt;\n+              &lt;h6&gt;\n+                &lt;a href=\"${commentScore.url}\" target=\"_blank\" rel=\"noopener\"&gt;${commentScore.content.replace(/(.{64})..+/, \"$1…\")}&lt;/a&gt;\n+              &lt;/h6&gt;\n+            &lt;/td&gt;\n+            &lt;td&gt;\n+            &lt;details&gt;\n+              &lt;summary&gt;\n+                ${Object.values(commentScore.score?.formatting?.content || {}).reduce((acc, curr) =&gt; {\n+                  return acc.add(curr.score * curr.count);\n+                }, new Decimal(0))}\n+              &lt;/summary&gt;\n+              &lt;pre&gt;${formatting}&lt;/pre&gt;\n+             &lt;/details&gt;\n+            &lt;/td&gt;\n+            &lt;td&gt;${commentScore.score?.relevance || \"-\"}&lt;/td&gt;\n+            &lt;td&gt;${commentScore.score?.reward || \"-\"}&lt;/td&gt;\n+          &lt;/tr&gt;`;\n+      }\n+\n+      for (const issueComment of sorted.issues.comments) {\n+        content.push(buildIncentiveRow(issueComment));\n+      }\n+      for (const reviewComment of sorted.reviews) {\n+        content.push(buildIncentiveRow(reviewComment));\n+      }\n+      return content.join(\"\");\n+    }\n+\n+    return `\n+    &lt;details&gt;\n+      &lt;summary&gt;\n+        &lt;b&gt;\n+          &lt;h3&gt;\n+            &lt;a href=\"${result.permitUrl}\" target=\"_blank\" rel=\"noopener\"&gt;",
        "score": {
          "formatting": {
            "content": {
              "p": {
                "count": 20,
                "score": 1
              }
            },
            "wordValue": 0.1,
            "formattingMultiplier": 0.25
          },
          "reward": 0.35,
          "relevance": 0.7
        }
      },
      {
        "id": 1575851470,
        "content": "gotcha, I thought this html is for all users",
        "url": "https://github.com/ubiquibot/conversation-rewards/pull/12#discussion_r1575851470",
        "type": "PULL_CONTRIBUTOR",
        "diffHunk": "@@ -0,0 +1,217 @@\n+import { Value } from \"@sinclair/typebox/value\";\n+import Decimal from \"decimal.js\";\n+import * as fs from \"fs\";\n+import { stringify } from \"yaml\";\n+import configuration from \"../configuration/config-reader\";\n+import githubCommentConfig, { GithubCommentConfiguration } from \"../configuration/github-comment-config\";\n+import { getOctokitInstance } from \"../get-authentication-token\";\n+import { CommentType, IssueActivity } from \"../issue-activity\";\n+import { parseGitHubUrl } from \"../start\";\n+import { getPayoutConfigByNetworkId } from \"../types/payout\";\n+import program from \"./command-line\";\n+import { GithubCommentScore, Module, Result } from \"./processor\";\n+\n+/**\n+ * Posts a GitHub comment according to the given results.\n+ */\n+export class GithubCommentModule implements Module {\n+  private readonly _configuration: GithubCommentConfiguration = configuration.githubComment;\n+  private readonly _debugFilePath = \"./output.html\";\n+\n+  async transform(data: Readonly&lt;IssueActivity&gt;, result: Result): Promise&lt;Result&gt; {\n+    const bodyArray: (string | undefined)[] = [];\n+\n+    for (const [key, value] of Object.entries(result)) {\n+      result[key].evaluationCommentHtml = this._generateHtml(key, value);\n+      bodyArray.push(result[key].evaluationCommentHtml);\n+    }\n+    const body = bodyArray.join(\"\");\n+    if (this._configuration.debug) {\n+      fs.writeFileSync(this._debugFilePath, body);\n+    }\n+    if (this._configuration.post) {\n+      try {\n+        const octokit = getOctokitInstance();\n+        const { owner, repo, issue_number } = parseGitHubUrl(program.opts().issue);\n+\n+        await octokit.issues.createComment({\n+          body,\n+          repo,\n+          owner,\n+          issue_number,\n+        });\n+      } catch (e) {\n+        console.error(`Could not post GitHub comment: ${e}`);\n+      }\n+    }\n+    return Promise.resolve(result);\n+  }\n+\n+  get enabled(): boolean {\n+    if (!Value.Check(githubCommentConfig, this._configuration)) {\n+      console.warn(\"Invalid configuration detected for GithubContentModule, disabling.\");\n+      return false;\n+    }\n+    return true;\n+  }\n+\n+  _generateHtml(username: string, result: Result[0]) {\n+    const sorted = result.comments?.reduce&lt;{\n+      issues: { task: GithubCommentScore | null; comments: GithubCommentScore[] };\n+      reviews: GithubCommentScore[];\n+    }&gt;(\n+      (acc, curr) =&gt; {\n+        if (curr.type &amp; CommentType.ISSUE) {\n+          if (curr.type &amp; CommentType.TASK) {\n+            acc.issues.task = curr;\n+          } else {\n+            acc.issues.comments.push(curr);\n+          }\n+        } else if (curr.type &amp; CommentType.REVIEW) {\n+          acc.reviews.push(curr);\n+        }\n+        return acc;\n+      },\n+      { issues: { task: null, comments: [] }, reviews: [] }\n+    );\n+\n+    function createContributionRows() {\n+      const content: string[] = [];\n+\n+      if (!sorted) {\n+        return content.join(\"\");\n+      }\n+\n+      function generateContributionRow(\n+        view: string,\n+        contribution: string,\n+        count: number,\n+        reward: number | Decimal | undefined\n+      ) {\n+        return `\n+          &lt;tr&gt;\n+            &lt;td&gt;${view}&lt;/td&gt;\n+            &lt;td&gt;${contribution}&lt;/td&gt;\n+            &lt;td&gt;${count}&lt;/td&gt;\n+            &lt;td&gt;${reward || \"-\"}&lt;/td&gt;\n+          &lt;/tr&gt;`;\n+      }\n+\n+      if (result.task?.reward) {\n+        content.push(generateContributionRow(\"Issue\", \"Task\", 1, result.task.reward));\n+      }\n+      if (sorted.issues.task) {\n+        content.push(generateContributionRow(\"Issue\", \"Specification\", 1, sorted.issues.task.score?.reward));\n+      }\n+      if (sorted.issues.comments.length) {\n+        content.push(\n+          generateContributionRow(\n+            \"Issue\",\n+            \"Comment\",\n+            sorted.issues.comments.length,\n+            sorted.issues.comments.reduce((acc, curr) =&gt; acc.add(curr.score?.reward ?? 0), new Decimal(0))\n+          )\n+        );\n+      }\n+      if (sorted.reviews.length) {\n+        content.push(\n+          generateContributionRow(\n+            \"Review\",\n+            \"Comment\",\n+            sorted.reviews.length,\n+            sorted.reviews.reduce((acc, curr) =&gt; acc.add(curr.score?.reward ?? 0), new Decimal(0))\n+          )\n+        );\n+      }\n+      return content.join(\"\");\n+    }\n+\n+    function createIncentiveRows() {\n+      const content: string[] = [];\n+\n+      if (!sorted) {\n+        return content.join(\"\");\n+      }\n+\n+      function buildIncentiveRow(commentScore: GithubCommentScore) {\n+        // Properly escape carriage returns for HTML rendering\n+        const formatting = stringify(commentScore.score?.formatting?.content).replace(/[\\n\\r]/g, \"&amp;#13;\");\n+        return `\n+          &lt;tr&gt;\n+            &lt;td&gt;\n+              &lt;h6&gt;\n+                &lt;a href=\"${commentScore.url}\" target=\"_blank\" rel=\"noopener\"&gt;${commentScore.content.replace(/(.{64})..+/, \"$1…\")}&lt;/a&gt;\n+              &lt;/h6&gt;\n+            &lt;/td&gt;\n+            &lt;td&gt;\n+            &lt;details&gt;\n+              &lt;summary&gt;\n+                ${Object.values(commentScore.score?.formatting?.content || {}).reduce((acc, curr) =&gt; {\n+                  return acc.add(curr.score * curr.count);\n+                }, new Decimal(0))}\n+              &lt;/summary&gt;\n+              &lt;pre&gt;${formatting}&lt;/pre&gt;\n+             &lt;/details&gt;\n+            &lt;/td&gt;\n+            &lt;td&gt;${commentScore.score?.relevance || \"-\"}&lt;/td&gt;\n+            &lt;td&gt;${commentScore.score?.reward || \"-\"}&lt;/td&gt;\n+          &lt;/tr&gt;`;\n+      }\n+\n+      for (const issueComment of sorted.issues.comments) {\n+        content.push(buildIncentiveRow(issueComment));\n+      }\n+      for (const reviewComment of sorted.reviews) {\n+        content.push(buildIncentiveRow(reviewComment));\n+      }\n+      return content.join(\"\");\n+    }\n+\n+    return `\n+    &lt;details&gt;\n+      &lt;summary&gt;\n+        &lt;b&gt;\n+          &lt;h3&gt;\n+            &lt;a href=\"${result.permitUrl}\" target=\"_blank\" rel=\"noopener\"&gt;",
        "score": {
          "formatting": {
            "content": {
              "p": {
                "count": 9,
                "score": 1
              }
            },
            "wordValue": 0.1,
            "formattingMultiplier": 0.25
          },
          "reward": 0.1575,
          "relevance": 0.7
        }
      },
      {
        "id": 1576482609,
        "content": "I can see from the example that it works correctly but when reading the code I get confused\r\nhttps://github.com/ubiquibot/conversation-rewards/pull/12/files#diff-03f6b1f98f9f1df2651b65c46241c43e65d9544f7ea1de71e94255e757b3f2f0R108\r\nas I understand the if statement will be true if the comment is the first/opening comment of the issue or pull request so then it checks if it's issue then it will be TASK otherwise (if it's PR) it will be SPECIFICATION?",
        "url": "https://github.com/ubiquibot/conversation-rewards/pull/12#discussion_r1576482609",
        "type": "PULL_CONTRIBUTOR",
        "diffHunk": "@@ -19,12 +19,42 @@ import {\n } from \"./start\";\n \n export enum CommentType {\n+  /**\n+   * Review related item\n+   */\n   REVIEW = 0b1,\n+  /**\n+   * Issue related item\n+   */\n   ISSUE = 0b10,\n+  /**\n+   * User assigned to the {@link CommentType.ISSUE} or {@link CommentType.REVIEW}\n+   */\n   ASSIGNEE = 0b100,\n+  /**\n+   * The author of the {@link CommentType.ISSUE} or {@link CommentType.REVIEW}\n+   */\n   ISSUER = 0b1000,\n+  /**\n+   * A user that is part of the organization or owner of the repo\n+   */\n   COLLABORATOR = 0b10000,\n+  /**\n+   * A user that is NOT part of the organization nor owner of the repo\n+   */\n   CONTRIBUTOR = 0b100000,\n+  /**\n+   * A user comment action on a {@link CommentType.ISSUE} or {@link CommentType.REVIEW}\n+   */\n+  COMMENTED = 0b1000000,\n+  /**\n+   * Pull request opening item\n+   */\n+  TASK = 0b10000000,",
        "score": {
          "formatting": {
            "content": {
              "p": {
                "count": 61,
                "score": 1
              }
            },
            "wordValue": 0.1,
            "formattingMultiplier": 0.25
          },
          "reward": 1.0675,
          "relevance": 0.7
        }
      },
      {
        "id": 1578040543,
        "content": "Ok so we need it for precise floating point calculations, in that case BigInt is not applicable.",
        "url": "https://github.com/ubiquibot/conversation-rewards/pull/12#discussion_r1578040543",
        "type": "PULL_CONTRIBUTOR",
        "diffHunk": "@@ -0,0 +1,217 @@\n+import { Value } from \"@sinclair/typebox/value\";\n+import Decimal from \"decimal.js\";\n+import * as fs from \"fs\";\n+import { stringify } from \"yaml\";\n+import configuration from \"../configuration/config-reader\";\n+import githubCommentConfig, { GithubCommentConfiguration } from \"../configuration/github-comment-config\";\n+import { getOctokitInstance } from \"../get-authentication-token\";\n+import { CommentType, IssueActivity } from \"../issue-activity\";\n+import { parseGitHubUrl } from \"../start\";\n+import { getPayoutConfigByNetworkId } from \"../types/payout\";\n+import program from \"./command-line\";\n+import { GithubCommentScore, Module, Result } from \"./processor\";\n+\n+/**\n+ * Posts a GitHub comment according to the given results.\n+ */\n+export class GithubCommentModule implements Module {\n+  private readonly _configuration: GithubCommentConfiguration = configuration.githubComment;\n+  private readonly _debugFilePath = \"./output.html\";\n+\n+  async transform(data: Readonly&lt;IssueActivity&gt;, result: Result): Promise&lt;Result&gt; {\n+    const bodyArray: (string | undefined)[] = [];\n+\n+    for (const [key, value] of Object.entries(result)) {\n+      result[key].evaluationCommentHtml = this._generateHtml(key, value);\n+      bodyArray.push(result[key].evaluationCommentHtml);\n+    }\n+    const body = bodyArray.join(\"\");\n+    if (this._configuration.debug) {\n+      fs.writeFileSync(this._debugFilePath, body);\n+    }\n+    if (this._configuration.post) {\n+      try {\n+        const octokit = getOctokitInstance();\n+        const { owner, repo, issue_number } = parseGitHubUrl(program.opts().issue);\n+\n+        await octokit.issues.createComment({\n+          body,\n+          repo,\n+          owner,\n+          issue_number,\n+        });\n+      } catch (e) {\n+        console.error(`Could not post GitHub comment: ${e}`);\n+      }\n+    }\n+    return Promise.resolve(result);\n+  }\n+\n+  get enabled(): boolean {\n+    if (!Value.Check(githubCommentConfig, this._configuration)) {\n+      console.warn(\"Invalid configuration detected for GithubContentModule, disabling.\");\n+      return false;\n+    }\n+    return true;\n+  }\n+\n+  _generateHtml(username: string, result: Result[0]) {\n+    const sorted = result.comments?.reduce&lt;{\n+      issues: { task: GithubCommentScore | null; comments: GithubCommentScore[] };\n+      reviews: GithubCommentScore[];\n+    }&gt;(\n+      (acc, curr) =&gt; {\n+        if (curr.type &amp; CommentType.ISSUE) {\n+          if (curr.type &amp; CommentType.TASK) {\n+            acc.issues.task = curr;\n+          } else {\n+            acc.issues.comments.push(curr);\n+          }\n+        } else if (curr.type &amp; CommentType.REVIEW) {\n+          acc.reviews.push(curr);\n+        }\n+        return acc;\n+      },\n+      { issues: { task: null, comments: [] }, reviews: [] }\n+    );\n+\n+    function createContributionRows() {\n+      const content: string[] = [];\n+\n+      if (!sorted) {\n+        return content.join(\"\");\n+      }\n+\n+      function generateContributionRow(\n+        view: string,\n+        contribution: string,\n+        count: number,\n+        reward: number | Decimal | undefined\n+      ) {\n+        return `\n+          &lt;tr&gt;\n+            &lt;td&gt;${view}&lt;/td&gt;\n+            &lt;td&gt;${contribution}&lt;/td&gt;\n+            &lt;td&gt;${count}&lt;/td&gt;\n+            &lt;td&gt;${reward || \"-\"}&lt;/td&gt;\n+          &lt;/tr&gt;`;\n+      }\n+\n+      if (result.task?.reward) {\n+        content.push(generateContributionRow(\"Issue\", \"Task\", 1, result.task.reward));\n+      }\n+      if (sorted.issues.task) {\n+        content.push(generateContributionRow(\"Issue\", \"Specification\", 1, sorted.issues.task.score?.reward));\n+      }\n+      if (sorted.issues.comments.length) {\n+        content.push(\n+          generateContributionRow(\n+            \"Issue\",\n+            \"Comment\",\n+            sorted.issues.comments.length,\n+            sorted.issues.comments.reduce((acc, curr) =&gt; acc.add(curr.score?.reward ?? 0), new Decimal(0))\n+          )\n+        );\n+      }\n+      if (sorted.reviews.length) {\n+        content.push(\n+          generateContributionRow(\n+            \"Review\",\n+            \"Comment\",\n+            sorted.reviews.length,\n+            sorted.reviews.reduce((acc, curr) =&gt; acc.add(curr.score?.reward ?? 0), new Decimal(0))",
        "score": {
          "formatting": {
            "content": {
              "p": {
                "count": 17,
                "score": 1
              }
            },
            "wordValue": 0.1,
            "formattingMultiplier": 0.25
          },
          "reward": 0.2975,
          "relevance": 0.7
        }
      },
      {
        "id": 1578050965,
        "content": "why is it `ISSUER` which is meant for author of issue/review. wouldn't it make more sense to use `ASIGNEE`?\r\nisn't specification the first comment of the issue so how is it inside PR?",
        "url": "https://github.com/ubiquibot/conversation-rewards/pull/12#discussion_r1578050965",
        "type": "PULL_CONTRIBUTOR",
        "diffHunk": "@@ -19,12 +19,42 @@ import {\n } from \"./start\";\n \n export enum CommentType {\n+  /**\n+   * Review related item\n+   */\n   REVIEW = 0b1,\n+  /**\n+   * Issue related item\n+   */\n   ISSUE = 0b10,\n+  /**\n+   * User assigned to the {@link CommentType.ISSUE} or {@link CommentType.REVIEW}\n+   */\n   ASSIGNEE = 0b100,\n+  /**\n+   * The author of the {@link CommentType.ISSUE} or {@link CommentType.REVIEW}\n+   */\n   ISSUER = 0b1000,\n+  /**\n+   * A user that is part of the organization or owner of the repo\n+   */\n   COLLABORATOR = 0b10000,\n+  /**\n+   * A user that is NOT part of the organization nor owner of the repo\n+   */\n   CONTRIBUTOR = 0b100000,\n+  /**\n+   * A user comment action on a {@link CommentType.ISSUE} or {@link CommentType.REVIEW}\n+   */\n+  COMMENTED = 0b1000000,\n+  /**\n+   * Pull request opening item\n+   */\n+  TASK = 0b10000000,",
        "score": {
          "formatting": {
            "content": {
              "p": {
                "count": 33,
                "score": 1
              },
              "code": {
                "count": 2,
                "score": 1
              }
            },
            "wordValue": 0.1,
            "formattingMultiplier": 0.25
          },
          "reward": 0.6125,
          "relevance": 0.7
        }
      },
      {
        "id": 1579556333,
        "content": "this makes more sense!",
        "url": "https://github.com/ubiquibot/conversation-rewards/pull/12#discussion_r1579556333",
        "type": "PULL_CONTRIBUTOR",
        "diffHunk": "@@ -19,12 +19,42 @@ import {\n } from \"./start\";\n \n export enum CommentType {\n+  /**\n+   * Review related item\n+   */\n   REVIEW = 0b1,\n+  /**\n+   * Issue related item\n+   */\n   ISSUE = 0b10,\n+  /**\n+   * User assigned to the {@link CommentType.ISSUE} or {@link CommentType.REVIEW}\n+   */\n   ASSIGNEE = 0b100,\n+  /**\n+   * The author of the {@link CommentType.ISSUE} or {@link CommentType.REVIEW}\n+   */\n   ISSUER = 0b1000,\n+  /**\n+   * A user that is part of the organization or owner of the repo\n+   */\n   COLLABORATOR = 0b10000,\n+  /**\n+   * A user that is NOT part of the organization nor owner of the repo\n+   */\n   CONTRIBUTOR = 0b100000,\n+  /**\n+   * A user comment action on a {@link CommentType.ISSUE} or {@link CommentType.REVIEW}\n+   */\n+  COMMENTED = 0b1000000,\n+  /**\n+   * Pull request opening item\n+   */\n+  TASK = 0b10000000,",
        "score": {
          "formatting": {
            "content": {
              "p": {
                "count": 4,
                "score": 1
              }
            },
            "wordValue": 0.1,
            "formattingMultiplier": 0.25
          },
          "reward": 0.07,
          "relevance": 0.7
        }
      }
    ],
    "evaluationCommentHtml": "&lt;details&gt;       &lt;summary&gt;         &lt;b&gt;           &lt;h3&gt;             &lt;a href=\"undefined\" target=\"_blank\" rel=\"noopener\"&gt;               [ 7.2725 WXDAI ]             &lt;/a&gt;           &lt;/h3&gt;           &lt;h6&gt;             @whilefoo           &lt;/h6&gt;         &lt;/b&gt;       &lt;/summary&gt;       &lt;h6&gt;Contributions Overview&lt;/h6&gt;       &lt;table&gt;         &lt;thead&gt;           &lt;tr&gt;             &lt;th&gt;View&lt;/th&gt;             &lt;th&gt;Contribution&lt;/th&gt;             &lt;th&gt;Count&lt;/th&gt;             &lt;th&gt;Reward&lt;/th&gt;           &lt;/tr&gt;         &lt;/thead&gt;         &lt;tbody&gt;                      &lt;tr&gt;             &lt;td&gt;Issue&lt;/td&gt;             &lt;td&gt;Comment&lt;/td&gt;             &lt;td&gt;1&lt;/td&gt;             &lt;td&gt;3.3&lt;/td&gt;           &lt;/tr&gt;           &lt;tr&gt;             &lt;td&gt;Review&lt;/td&gt;             &lt;td&gt;Comment&lt;/td&gt;             &lt;td&gt;11&lt;/td&gt;             &lt;td&gt;3.9725&lt;/td&gt;           &lt;/tr&gt;         &lt;/tbody&gt;       &lt;/table&gt;       &lt;h6&gt;Conversation Incentives&lt;/h6&gt;       &lt;table&gt;         &lt;thead&gt;           &lt;tr&gt;             &lt;th&gt;Comment&lt;/th&gt;             &lt;th&gt;Formatting&lt;/th&gt;             &lt;th&gt;Relevance&lt;/th&gt;             &lt;th&gt;Reward&lt;/th&gt;           &lt;/tr&gt;         &lt;/thead&gt;         &lt;tbody&gt;                      &lt;tr&gt;             &lt;td&gt;               &lt;h6&gt;                 &lt;a href=\"https://github.com/ubiquibot/conversation-rewards/issues/5#issuecomment-2035427134\" target=\"_blank\" rel=\"noopener\"&gt;there are a couple of options: 1. we let the conversation-rewar&amp;hellip;&lt;/a&gt;               &lt;/h6&gt;             &lt;/td&gt;             &lt;td&gt;             &lt;details&gt;               &lt;summary&gt;                 4.125               &lt;/summary&gt;               &lt;pre&gt;content:&amp;#13;  p:&amp;#13;    count: 6&amp;#13;    score: 1&amp;#13;  ol:&amp;#13;    count: 159&amp;#13;    score: 0&amp;#13;  li:&amp;#13;    count: 159&amp;#13;    score: 1&amp;#13;wordValue: 0.1&amp;#13;formattingMultiplier: 0.25&amp;#13;&lt;/pre&gt;              &lt;/details&gt;             &lt;/td&gt;             &lt;td&gt;0.8&lt;/td&gt;             &lt;td&gt;3.3&lt;/td&gt;           &lt;/tr&gt;           &lt;tr&gt;             &lt;td&gt;               &lt;h6&gt;                 &lt;a href=\"https://github.com/ubiquibot/conversation-rewards/pull/12#discussion_r1574427305\" target=\"_blank\" rel=\"noopener\"&gt;&amp;#96;&amp;#96;&amp;#96;suggestion     return result; &amp;#96;&amp;#96;&amp;#96; &amp;hellip;&lt;/a&gt;               &lt;/h6&gt;             &lt;/td&gt;             &lt;td&gt;             &lt;details&gt;               &lt;summary&gt;                 0.35               &lt;/summary&gt;               &lt;pre&gt;content:&amp;#13;  pre:&amp;#13;    count: 2&amp;#13;    score: 0&amp;#13;  code:&amp;#13;    count: 2&amp;#13;    score: 1&amp;#13;  p:&amp;#13;    count: 12&amp;#13;    score: 1&amp;#13;wordValue: 0.1&amp;#13;formattingMultiplier: 0.25&amp;#13;&lt;/pre&gt;              &lt;/details&gt;             &lt;/td&gt;             &lt;td&gt;0.7&lt;/td&gt;             &lt;td&gt;0.245&lt;/td&gt;           &lt;/tr&gt;           &lt;tr&gt;             &lt;td&gt;               &lt;h6&gt;                 &lt;a href=\"https://github.com/ubiquibot/conversation-rewards/pull/12#discussion_r1574441918\" target=\"_blank\" rel=\"noopener\"&gt;I'm not sure if it's a good idea to rely on logs for testing, is&amp;hellip;&lt;/a&gt;               &lt;/h6&gt;             &lt;/td&gt;             &lt;td&gt;             &lt;details&gt;               &lt;summary&gt;                 0.575               &lt;/summary&gt;               &lt;pre&gt;content:&amp;#13;  p:&amp;#13;    count: 23&amp;#13;    score: 1&amp;#13;wordValue: 0.1&amp;#13;formattingMultiplier: 0.25&amp;#13;&lt;/pre&gt;              &lt;/details&gt;             &lt;/td&gt;             &lt;td&gt;0.7&lt;/td&gt;             &lt;td&gt;0.4025&lt;/td&gt;           &lt;/tr&gt;           &lt;tr&gt;             &lt;td&gt;               &lt;h6&gt;                 &lt;a href=\"https://github.com/ubiquibot/conversation-rewards/pull/12#discussion_r1574458540\" target=\"_blank\" rel=\"noopener\"&gt;why so many nested functions? it becomes hard to read&lt;/a&gt;               &lt;/h6&gt;             &lt;/td&gt;             &lt;td&gt;             &lt;details&gt;               &lt;summary&gt;                 0.25               &lt;/summary&gt;               &lt;pre&gt;content:&amp;#13;  p:&amp;#13;    count: 10&amp;#13;    score: 1&amp;#13;wordValue: 0.1&amp;#13;formattingMultiplier: 0.25&amp;#13;&lt;/pre&gt;              &lt;/details&gt;             &lt;/td&gt;             &lt;td&gt;0.7&lt;/td&gt;             &lt;td&gt;0.175&lt;/td&gt;           &lt;/tr&gt;           &lt;tr&gt;             &lt;td&gt;               &lt;h6&gt;                 &lt;a href=\"https://github.com/ubiquibot/conversation-rewards/pull/12#discussion_r1574460099\" target=\"_blank\" rel=\"noopener\"&gt;is there a reason we are using Decimal.js instead of native BigI&amp;hellip;&lt;/a&gt;               &lt;/h6&gt;             &lt;/td&gt;             &lt;td&gt;             &lt;details&gt;               &lt;summary&gt;                 0.3               &lt;/summary&gt;               &lt;pre&gt;content:&amp;#13;  p:&amp;#13;    count: 12&amp;#13;    score: 1&amp;#13;wordValue: 0.1&amp;#13;formattingMultiplier: 0.25&amp;#13;&lt;/pre&gt;              &lt;/details&gt;             &lt;/td&gt;             &lt;td&gt;0.7&lt;/td&gt;             &lt;td&gt;0.21&lt;/td&gt;           &lt;/tr&gt;           &lt;tr&gt;             &lt;td&gt;               &lt;h6&gt;                 &lt;a href=\"https://github.com/ubiquibot/conversation-rewards/pull/12#discussion_r1574487172\" target=\"_blank\" rel=\"noopener\"&gt;Shouldn't task be issue opening item and specification is pull r&amp;hellip;&lt;/a&gt;               &lt;/h6&gt;             &lt;/td&gt;             &lt;td&gt;             &lt;details&gt;               &lt;summary&gt;                 0.55               &lt;/summary&gt;               &lt;pre&gt;content:&amp;#13;  p:&amp;#13;    count: 22&amp;#13;    score: 1&amp;#13;wordValue: 0.1&amp;#13;formattingMultiplier: 0.25&amp;#13;&lt;/pre&gt;              &lt;/details&gt;             &lt;/td&gt;             &lt;td&gt;0.7&lt;/td&gt;             &lt;td&gt;0.385&lt;/td&gt;           &lt;/tr&gt;           &lt;tr&gt;             &lt;td&gt;               &lt;h6&gt;                 &lt;a href=\"https://github.com/ubiquibot/conversation-rewards/pull/12#discussion_r1574492061\" target=\"_blank\" rel=\"noopener\"&gt;I assume this is a permit for task assignee, but where are other&amp;hellip;&lt;/a&gt;               &lt;/h6&gt;             &lt;/td&gt;             &lt;td&gt;             &lt;details&gt;               &lt;summary&gt;                 0.5               &lt;/summary&gt;               &lt;pre&gt;content:&amp;#13;  p:&amp;#13;    count: 20&amp;#13;    score: 1&amp;#13;wordValue: 0.1&amp;#13;formattingMultiplier: 0.25&amp;#13;&lt;/pre&gt;              &lt;/details&gt;             &lt;/td&gt;             &lt;td&gt;0.7&lt;/td&gt;             &lt;td&gt;0.35&lt;/td&gt;           &lt;/tr&gt;           &lt;tr&gt;             &lt;td&gt;               &lt;h6&gt;                 &lt;a href=\"https://github.com/ubiquibot/conversation-rewards/pull/12#discussion_r1575851470\" target=\"_blank\" rel=\"noopener\"&gt;gotcha, I thought this html is for all users&lt;/a&gt;               &lt;/h6&gt;             &lt;/td&gt;             &lt;td&gt;             &lt;details&gt;               &lt;summary&gt;                 0.225               &lt;/summary&gt;               &lt;pre&gt;content:&amp;#13;  p:&amp;#13;    count: 9&amp;#13;    score: 1&amp;#13;wordValue: 0.1&amp;#13;formattingMultiplier: 0.25&amp;#13;&lt;/pre&gt;              &lt;/details&gt;             &lt;/td&gt;             &lt;td&gt;0.7&lt;/td&gt;             &lt;td&gt;0.1575&lt;/td&gt;           &lt;/tr&gt;           &lt;tr&gt;             &lt;td&gt;               &lt;h6&gt;                 &lt;a href=\"https://github.com/ubiquibot/conversation-rewards/pull/12#discussion_r1576482609\" target=\"_blank\" rel=\"noopener\"&gt;I can see from the example that it works correctly but when read&amp;hellip;&lt;/a&gt;               &lt;/h6&gt;             &lt;/td&gt;             &lt;td&gt;             &lt;details&gt;               &lt;summary&gt;                 1.525               &lt;/summary&gt;               &lt;pre&gt;content:&amp;#13;  p:&amp;#13;    count: 61&amp;#13;    score: 1&amp;#13;wordValue: 0.1&amp;#13;formattingMultiplier: 0.25&amp;#13;&lt;/pre&gt;              &lt;/details&gt;             &lt;/td&gt;             &lt;td&gt;0.7&lt;/td&gt;             &lt;td&gt;1.0675&lt;/td&gt;           &lt;/tr&gt;           &lt;tr&gt;             &lt;td&gt;               &lt;h6&gt;                 &lt;a href=\"https://github.com/ubiquibot/conversation-rewards/pull/12#discussion_r1578040543\" target=\"_blank\" rel=\"noopener\"&gt;Ok so we need it for precise floating point calculations, in tha&amp;hellip;&lt;/a&gt;               &lt;/h6&gt;             &lt;/td&gt;             &lt;td&gt;             &lt;details&gt;               &lt;summary&gt;                 0.425               &lt;/summary&gt;               &lt;pre&gt;content:&amp;#13;  p:&amp;#13;    count: 17&amp;#13;    score: 1&amp;#13;wordValue: 0.1&amp;#13;formattingMultiplier: 0.25&amp;#13;&lt;/pre&gt;              &lt;/details&gt;             &lt;/td&gt;             &lt;td&gt;0.7&lt;/td&gt;             &lt;td&gt;0.2975&lt;/td&gt;           &lt;/tr&gt;           &lt;tr&gt;             &lt;td&gt;               &lt;h6&gt;                 &lt;a href=\"https://github.com/ubiquibot/conversation-rewards/pull/12#discussion_r1578050965\" target=\"_blank\" rel=\"noopener\"&gt;why is it &amp;#96;ISSUER&amp;#96; which is meant for author of issue/re&amp;hellip;&lt;/a&gt;               &lt;/h6&gt;             &lt;/td&gt;             &lt;td&gt;             &lt;details&gt;               &lt;summary&gt;                 0.875               &lt;/summary&gt;               &lt;pre&gt;content:&amp;#13;  p:&amp;#13;    count: 33&amp;#13;    score: 1&amp;#13;  code:&amp;#13;    count: 2&amp;#13;    score: 1&amp;#13;wordValue: 0.1&amp;#13;formattingMultiplier: 0.25&amp;#13;&lt;/pre&gt;              &lt;/details&gt;             &lt;/td&gt;             &lt;td&gt;0.7&lt;/td&gt;             &lt;td&gt;0.6125&lt;/td&gt;           &lt;/tr&gt;           &lt;tr&gt;             &lt;td&gt;               &lt;h6&gt;                 &lt;a href=\"https://github.com/ubiquibot/conversation-rewards/pull/12#discussion_r1579556333\" target=\"_blank\" rel=\"noopener\"&gt;this makes more sense!&lt;/a&gt;               &lt;/h6&gt;             &lt;/td&gt;             &lt;td&gt;             &lt;details&gt;               &lt;summary&gt;                 0.1               &lt;/summary&gt;               &lt;pre&gt;content:&amp;#13;  p:&amp;#13;    count: 4&amp;#13;    score: 1&amp;#13;wordValue: 0.1&amp;#13;formattingMultiplier: 0.25&amp;#13;&lt;/pre&gt;              &lt;/details&gt;             &lt;/td&gt;             &lt;td&gt;0.7&lt;/td&gt;             &lt;td&gt;0.07&lt;/td&gt;           &lt;/tr&gt;         &lt;/tbody&gt;       &lt;/table&gt;     &lt;/details&gt;"
=======
          "reward": 64.9,
          "relevance": 1
        }
      }
    ],
    "permitUrl": "https://pay.ubq.fi?claim=W3sidHlwZSI6ImVyYzIwLXBlcm1pdCIsInBlcm1pdCI6eyJwZXJtaXR0ZWQiOnsidG9rZW4iOiIweGU5MUQxNTNFMGI0MTUxOEEyQ2U4RGQzRDc5NDRGYTg2MzQ2M2E5N2QiLCJhbW91bnQiOiIxMDA5ODAwMDAwMDAwMDAwMDAwMDAifSwibm9uY2UiOiIxMzk4MDc3NDQ3Njk3Njc2NDUwNDg5OTI1OTY3MjgzNzQyNDc1NDg5MTE2OTQzMTAxODM2MjUyODIwMzEyOTk2OTU5MDg4MjA4MTYxIiwiZGVhZGxpbmUiOiI1Nzg5NjA0NDYxODY1ODA5NzcxMTc4NTQ5MjUwNDM0Mzk1MzkyNjYzNDk5MjMzMjgyMDI4MjAxOTcyODc5MjAwMzk1NjU2NDgxOTk2NyJ9LCJ0cmFuc2ZlckRldGFpbHMiOnsidG8iOiIweDREMDcwNGY0MDBENTdCYTkzZUVhODg3NjVDM0ZjREJEODI2ZENGYzQiLCJyZXF1ZXN0ZWRBbW91bnQiOiIxMDA5ODAwMDAwMDAwMDAwMDAwMDAifSwib3duZXIiOiIweGQ5NTMwRjNmYkJFYTExYmVEMDFEQzA5RTc5MzE4ZjJmMjAyMjM3MTYiLCJzaWduYXR1cmUiOiIweDM1MTczYjc5YzA4NjY3YTU0NTljZjY1ZjA0NjQ4YjQ5MWQ4ZDQyNDcyYTE0NmUwNDUxYzc0NTU4NmM3MTVhMTU3ODMxZGJhOTIzZWFlNDEwY2Q1YTU3NjNlNDdjNWVkODAyZmQzN2I2ZWNlZDk1MmUwYWM3ZGIxYzc0N2UyMjI2MWIiLCJuZXR3b3JrSWQiOjEwMH1d",
    "evaluationCommentHtml": "&lt;details&gt;       &lt;summary&gt;         &lt;b&gt;           &lt;h3&gt;             &lt;a href=\"https://pay.ubq.fi?claim=W3sidHlwZSI6ImVyYzIwLXBlcm1pdCIsInBlcm1pdCI6eyJwZXJtaXR0ZWQiOnsidG9rZW4iOiIweGU5MUQxNTNFMGI0MTUxOEEyQ2U4RGQzRDc5NDRGYTg2MzQ2M2E5N2QiLCJhbW91bnQiOiIxMDA5ODAwMDAwMDAwMDAwMDAwMDAifSwibm9uY2UiOiIxMzk4MDc3NDQ3Njk3Njc2NDUwNDg5OTI1OTY3MjgzNzQyNDc1NDg5MTE2OTQzMTAxODM2MjUyODIwMzEyOTk2OTU5MDg4MjA4MTYxIiwiZGVhZGxpbmUiOiI1Nzg5NjA0NDYxODY1ODA5NzcxMTc4NTQ5MjUwNDM0Mzk1MzkyNjYzNDk5MjMzMjgyMDI4MjAxOTcyODc5MjAwMzk1NjU2NDgxOTk2NyJ9LCJ0cmFuc2ZlckRldGFpbHMiOnsidG8iOiIweDREMDcwNGY0MDBENTdCYTkzZUVhODg3NjVDM0ZjREJEODI2ZENGYzQiLCJyZXF1ZXN0ZWRBbW91bnQiOiIxMDA5ODAwMDAwMDAwMDAwMDAwMDAifSwib3duZXIiOiIweGQ5NTMwRjNmYkJFYTExYmVEMDFEQzA5RTc5MzE4ZjJmMjAyMjM3MTYiLCJzaWduYXR1cmUiOiIweDM1MTczYjc5YzA4NjY3YTU0NTljZjY1ZjA0NjQ4YjQ5MWQ4ZDQyNDcyYTE0NmUwNDUxYzc0NTU4NmM3MTVhMTU3ODMxZGJhOTIzZWFlNDEwY2Q1YTU3NjNlNDdjNWVkODAyZmQzN2I2ZWNlZDk1MmUwYWM3ZGIxYzc0N2UyMjI2MWIiLCJuZXR3b3JrSWQiOjEwMH1d\" target=\"_blank\" rel=\"noopener\"&gt;               [ 100.98 WXDAI ]             &lt;/a&gt;           &lt;/h3&gt;           &lt;h6&gt;             @0x4007           &lt;/h6&gt;         &lt;/b&gt;       &lt;/summary&gt;       &lt;h6&gt;Contributions Overview&lt;/h6&gt;       &lt;table&gt;         &lt;thead&gt;           &lt;tr&gt;             &lt;th&gt;View&lt;/th&gt;             &lt;th&gt;Contribution&lt;/th&gt;             &lt;th&gt;Count&lt;/th&gt;             &lt;th&gt;Reward&lt;/th&gt;           &lt;/tr&gt;         &lt;/thead&gt;         &lt;tbody&gt;                      &lt;tr&gt;             &lt;td&gt;Issue&lt;/td&gt;             &lt;td&gt;Specification&lt;/td&gt;             &lt;td&gt;1&lt;/td&gt;             &lt;td&gt;5.7&lt;/td&gt;           &lt;/tr&gt;           &lt;tr&gt;             &lt;td&gt;Issue&lt;/td&gt;             &lt;td&gt;Comment&lt;/td&gt;             &lt;td&gt;6&lt;/td&gt;             &lt;td&gt;28.48&lt;/td&gt;           &lt;/tr&gt;           &lt;tr&gt;             &lt;td&gt;Review&lt;/td&gt;             &lt;td&gt;Comment&lt;/td&gt;             &lt;td&gt;3&lt;/td&gt;             &lt;td&gt;66.8&lt;/td&gt;           &lt;/tr&gt;         &lt;/tbody&gt;       &lt;/table&gt;       &lt;h6&gt;Conversation Incentives&lt;/h6&gt;       &lt;table&gt;         &lt;thead&gt;           &lt;tr&gt;             &lt;th&gt;Comment&lt;/th&gt;             &lt;th&gt;Formatting&lt;/th&gt;             &lt;th&gt;Relevance&lt;/th&gt;             &lt;th&gt;Reward&lt;/th&gt;           &lt;/tr&gt;         &lt;/thead&gt;         &lt;tbody&gt;                      &lt;tr&gt;             &lt;td&gt;               &lt;h6&gt;                 &lt;a href=\"https://github.com/ubiquibot/comment-incentives/issues/22\" target=\"_blank\" rel=\"noopener\"&gt;Can somebody work on generating a new &amp;#96;X25519_PRIVATE_KEY&amp;#9&amp;hellip;&lt;/a&gt;               &lt;/h6&gt;             &lt;/td&gt;             &lt;td&gt;             &lt;details&gt;               &lt;summary&gt;                 5.7               &lt;/summary&gt;               &lt;pre&gt;content:&amp;#13;  p:&amp;#13;    symbols:&amp;#13;      \\b\\w+\\b:&amp;#13;        count: 20&amp;#13;        multiplier: 0.1&amp;#13;    score: 1&amp;#13;  code:&amp;#13;    symbols:&amp;#13;      \\b\\w+\\b:&amp;#13;        count: 2&amp;#13;        multiplier: 0.1&amp;#13;    score: 1&amp;#13;  ol:&amp;#13;    symbols:&amp;#13;      \\b\\w+\\b:&amp;#13;        count: 52&amp;#13;        multiplier: 0.1&amp;#13;    score: 0&amp;#13;  li:&amp;#13;    symbols:&amp;#13;      \\b\\w+\\b:&amp;#13;        count: 35&amp;#13;        multiplier: 0.1&amp;#13;    score: 1&amp;#13;  em:&amp;#13;    symbols:&amp;#13;      \\b\\w+\\b:&amp;#13;        count: 15&amp;#13;        multiplier: 0.1&amp;#13;    score: 0&amp;#13;multiplier: 1&amp;#13;&lt;/pre&gt;              &lt;/details&gt;             &lt;/td&gt;             &lt;td&gt;1&lt;/td&gt;             &lt;td&gt;5.7&lt;/td&gt;           &lt;/tr&gt;           &lt;tr&gt;             &lt;td&gt;               &lt;h6&gt;                 &lt;a href=\"https://github.com/ubiquibot/comment-incentives/issues/22#issuecomment-1948930217\" target=\"_blank\" rel=\"noopener\"&gt;Link below for conversation context. It was to me. Anyways you n&amp;hellip;&lt;/a&gt;               &lt;/h6&gt;             &lt;/td&gt;             &lt;td&gt;             &lt;details&gt;               &lt;summary&gt;                 4.2               &lt;/summary&gt;               &lt;pre&gt;content:&amp;#13;  p:&amp;#13;    symbols:&amp;#13;      \\b\\w+\\b:&amp;#13;        count: 21&amp;#13;        multiplier: 0.2&amp;#13;    score: 1&amp;#13;multiplier: 1&amp;#13;&lt;/pre&gt;              &lt;/details&gt;             &lt;/td&gt;             &lt;td&gt;0.8&lt;/td&gt;             &lt;td&gt;3.36&lt;/td&gt;           &lt;/tr&gt;           &lt;tr&gt;             &lt;td&gt;               &lt;h6&gt;                 &lt;a href=\"https://github.com/ubiquibot/comment-incentives/issues/22#issuecomment-1949201722\" target=\"_blank\" rel=\"noopener\"&gt;In the repository secrets I think I need to change the key to ma&amp;hellip;&lt;/a&gt;               &lt;/h6&gt;             &lt;/td&gt;             &lt;td&gt;             &lt;details&gt;               &lt;summary&gt;                 3.2               &lt;/summary&gt;               &lt;pre&gt;content:&amp;#13;  p:&amp;#13;    symbols:&amp;#13;      \\b\\w+\\b:&amp;#13;        count: 16&amp;#13;        multiplier: 0.2&amp;#13;    score: 1&amp;#13;multiplier: 1&amp;#13;&lt;/pre&gt;              &lt;/details&gt;             &lt;/td&gt;             &lt;td&gt;0.8&lt;/td&gt;             &lt;td&gt;2.56&lt;/td&gt;           &lt;/tr&gt;           &lt;tr&gt;             &lt;td&gt;               &lt;h6&gt;                 &lt;a href=\"https://github.com/ubiquibot/comment-incentives/issues/22#issuecomment-1949203681\" target=\"_blank\" rel=\"noopener\"&gt;I just changed it to &amp;#96;627H-BcWbcp_O3YmQGIA6MqgxVsFuplFCA9DK3&amp;hellip;&lt;/a&gt;               &lt;/h6&gt;             &lt;/td&gt;             &lt;td&gt;             &lt;details&gt;               &lt;summary&gt;                 14.6               &lt;/summary&gt;               &lt;pre&gt;content:&amp;#13;  p:&amp;#13;    symbols:&amp;#13;      \\b\\w+\\b:&amp;#13;        count: 71&amp;#13;        multiplier: 0.2&amp;#13;    score: 1&amp;#13;  code:&amp;#13;    symbols:&amp;#13;      \\b\\w+\\b:&amp;#13;        count: 2&amp;#13;        multiplier: 0.2&amp;#13;    score: 1&amp;#13;multiplier: 1&amp;#13;&lt;/pre&gt;              &lt;/details&gt;             &lt;/td&gt;             &lt;td&gt;0.8&lt;/td&gt;             &lt;td&gt;11.68&lt;/td&gt;           &lt;/tr&gt;           &lt;tr&gt;             &lt;td&gt;               &lt;h6&gt;                 &lt;a href=\"https://github.com/ubiquibot/comment-incentives/issues/22#issuecomment-1949633751\" target=\"_blank\" rel=\"noopener\"&gt;I don't understand what you mean by this&lt;/a&gt;               &lt;/h6&gt;             &lt;/td&gt;             &lt;td&gt;             &lt;details&gt;               &lt;summary&gt;                 1.8               &lt;/summary&gt;               &lt;pre&gt;content:&amp;#13;  p:&amp;#13;    symbols:&amp;#13;      \\b\\w+\\b:&amp;#13;        count: 9&amp;#13;        multiplier: 0.2&amp;#13;    score: 1&amp;#13;multiplier: 1&amp;#13;&lt;/pre&gt;              &lt;/details&gt;             &lt;/td&gt;             &lt;td&gt;0.8&lt;/td&gt;             &lt;td&gt;1.44&lt;/td&gt;           &lt;/tr&gt;           &lt;tr&gt;             &lt;td&gt;               &lt;h6&gt;                 &lt;a href=\"https://github.com/ubiquibot/comment-incentives/issues/22#issuecomment-1949639054\" target=\"_blank\" rel=\"noopener\"&gt;I'll investigate more on my computer later.&lt;/a&gt;               &lt;/h6&gt;             &lt;/td&gt;             &lt;td&gt;             &lt;details&gt;               &lt;summary&gt;                 1.6               &lt;/summary&gt;               &lt;pre&gt;content:&amp;#13;  p:&amp;#13;    symbols:&amp;#13;      \\b\\w+\\b:&amp;#13;        count: 8&amp;#13;        multiplier: 0.2&amp;#13;    score: 1&amp;#13;multiplier: 1&amp;#13;&lt;/pre&gt;              &lt;/details&gt;             &lt;/td&gt;             &lt;td&gt;0.8&lt;/td&gt;             &lt;td&gt;1.28&lt;/td&gt;           &lt;/tr&gt;           &lt;tr&gt;             &lt;td&gt;               &lt;h6&gt;                 &lt;a href=\"https://github.com/ubiquibot/comment-incentives/issues/22#issuecomment-1949642845\" target=\"_blank\" rel=\"noopener\"&gt;Will it be an issue if I revert to the commit and secret that I &amp;hellip;&lt;/a&gt;               &lt;/h6&gt;             &lt;/td&gt;             &lt;td&gt;             &lt;details&gt;               &lt;summary&gt;                 10.2               &lt;/summary&gt;               &lt;pre&gt;content:&amp;#13;  p:&amp;#13;    symbols:&amp;#13;      \\b\\w+\\b:&amp;#13;        count: 51&amp;#13;        multiplier: 0.2&amp;#13;    score: 1&amp;#13;multiplier: 1&amp;#13;&lt;/pre&gt;              &lt;/details&gt;             &lt;/td&gt;             &lt;td&gt;0.8&lt;/td&gt;             &lt;td&gt;8.16&lt;/td&gt;           &lt;/tr&gt;           &lt;tr&gt;             &lt;td&gt;               &lt;h6&gt;                 &lt;a href=\"https://github.com/ubiquibot/comment-incentives/pull/25#issuecomment-1949021356\" target=\"_blank\" rel=\"noopener\"&gt;Need to document a private key too&lt;/a&gt;               &lt;/h6&gt;             &lt;/td&gt;             &lt;td&gt;             &lt;details&gt;               &lt;summary&gt;                 0.7               &lt;/summary&gt;               &lt;pre&gt;content:&amp;#13;  p:&amp;#13;    symbols:&amp;#13;      \\b\\w+\\b:&amp;#13;        count: 7&amp;#13;        multiplier: 0.1&amp;#13;    score: 1&amp;#13;multiplier: 1&amp;#13;&lt;/pre&gt;              &lt;/details&gt;             &lt;/td&gt;             &lt;td&gt;1&lt;/td&gt;             &lt;td&gt;0.7&lt;/td&gt;           &lt;/tr&gt;           &lt;tr&gt;             &lt;td&gt;               &lt;h6&gt;                 &lt;a href=\"https://github.com/ubiquibot/comment-incentives/pull/25#issuecomment-1949196677\" target=\"_blank\" rel=\"noopener\"&gt;I was editing this right now but was too slow to push.&lt;/a&gt;               &lt;/h6&gt;             &lt;/td&gt;             &lt;td&gt;             &lt;details&gt;               &lt;summary&gt;                 1.2               &lt;/summary&gt;               &lt;pre&gt;content:&amp;#13;  p:&amp;#13;    symbols:&amp;#13;      \\b\\w+\\b:&amp;#13;        count: 12&amp;#13;        multiplier: 0.1&amp;#13;    score: 1&amp;#13;multiplier: 1&amp;#13;&lt;/pre&gt;              &lt;/details&gt;             &lt;/td&gt;             &lt;td&gt;1&lt;/td&gt;             &lt;td&gt;1.2&lt;/td&gt;           &lt;/tr&gt;           &lt;tr&gt;             &lt;td&gt;               &lt;h6&gt;                 &lt;a href=\"https://github.com/ubiquibot/comment-incentives/pull/25#issuecomment-1949196678\" target=\"_blank\" rel=\"noopener\"&gt;I am quoting some code! &amp;lt;task-lists sortable=\"\"&amp;gt; &amp;lt;tab&amp;hellip;&lt;/a&gt;               &lt;/h6&gt;             &lt;/td&gt;             &lt;td&gt;             &lt;details&gt;               &lt;summary&gt;                 64.9               &lt;/summary&gt;               &lt;pre&gt;content:&amp;#13;  p:&amp;#13;    symbols:&amp;#13;      \\b\\w+\\b:&amp;#13;        count: 641&amp;#13;        multiplier: 0.1&amp;#13;    score: 1&amp;#13;  code:&amp;#13;    symbols:&amp;#13;      \\b\\w+\\b:&amp;#13;        count: 1&amp;#13;        multiplier: 0.1&amp;#13;    score: 1&amp;#13;  a:&amp;#13;    symbols:&amp;#13;      \\b\\w+\\b:&amp;#13;        count: 1&amp;#13;        multiplier: 0.1&amp;#13;    score: 1&amp;#13;  ul:&amp;#13;    symbols:&amp;#13;      \\b\\w+\\b:&amp;#13;        count: 4&amp;#13;        multiplier: 0.1&amp;#13;    score: 1&amp;#13;  li:&amp;#13;    symbols:&amp;#13;      \\b\\w+\\b:&amp;#13;        count: 2&amp;#13;        multiplier: 0.1&amp;#13;    score: 1&amp;#13;multiplier: 1&amp;#13;&lt;/pre&gt;              &lt;/details&gt;             &lt;/td&gt;             &lt;td&gt;1&lt;/td&gt;             &lt;td&gt;64.9&lt;/td&gt;           &lt;/tr&gt;         &lt;/tbody&gt;       &lt;/table&gt;     &lt;/details&gt;"
>>>>>>> 9853408f
  }
}
--><|MERGE_RESOLUTION|>--- conflicted
+++ resolved
@@ -1,8 +1,4 @@
-<<<<<<< HEAD
 <details>       <summary>         <b>           <h3>             <a href="undefined" target="_blank" rel="noopener">               [ 749.02 WXDAI ]             </a>           </h3>           <h6>             @gentlementlegen           </h6>         </b>       </summary>       <h6>Contributions Overview</h6>       <table>         <thead>           <tr>             <th>View</th>             <th>Contribution</th>             <th>Count</th>             <th>Reward</th>           </tr>         </thead>         <tbody>                      <tr>             <td>Issue</td>             <td>Task</td>             <td>1</td>             <td>400</td>           </tr>           <tr>             <td>Issue</td>             <td>Specification</td>             <td>1</td>             <td>9.1</td>           </tr>           <tr>             <td>Issue</td>             <td>Comment</td>             <td>9</td>             <td>126.56</td>           </tr>           <tr>             <td>Review</td>             <td>Comment</td>             <td>25</td>             <td>213.36</td>           </tr>         </tbody>       </table>       <h6>Conversation Incentives</h6>       <table>         <thead>           <tr>             <th>Comment</th>             <th>Formatting</th>             <th>Relevance</th>             <th>Reward</th>           </tr>         </thead>         <tbody>                      <tr>             <td>               <h6>                 <a href="https://github.com/ubiquibot/conversation-rewards/issues/5" target="_blank" rel="noopener">In the v1 of the Ubiquibot, when a result gets evaluated, a reca&hellip;</a>               </h6>             </td>             <td>             <details>               <summary>                 9.1               </summary>               <pre>content:&#13;  p:&#13;    count: 74&#13;    score: 1&#13;  a:&#13;    count: 1&#13;    score: 1&#13;  ul:&#13;    count: 16&#13;    score: 0&#13;  li:&#13;    count: 16&#13;    score: 1&#13;wordValue: 0.1&#13;formattingMultiplier: 1&#13;</pre>              </details>             </td>             <td>1</td>             <td>9.1</td>           </tr>           <tr>             <td>               <h6>                 <a href="https://github.com/ubiquibot/conversation-rewards/issues/5#issuecomment-2033404518" target="_blank" rel="noopener">This needs https://github.com/ubiquibot/conversation-rewards/pul&hellip;</a>               </h6>             </td>             <td>             <details>               <summary>                 3.8               </summary>               <pre>content:&#13;  p:&#13;    count: 19&#13;    score: 1&#13;wordValue: 0.2&#13;formattingMultiplier: 1&#13;</pre>              </details>             </td>             <td>0.8</td>             <td>3.04</td>           </tr>           <tr>             <td>               <h6>                 <a href="https://github.com/ubiquibot/conversation-rewards/issues/5#issuecomment-2036174312" target="_blank" rel="noopener">To me 1 is the most straightforward to do for few reasons: - th&hellip;</a>               </h6>             </td>             <td>             <details>               <summary>                 21               </summary>               <pre>content:&#13;  p:&#13;    count: 12&#13;    score: 1&#13;  ul:&#13;    count: 93&#13;    score: 0&#13;  li:&#13;    count: 93&#13;    score: 1&#13;wordValue: 0.2&#13;formattingMultiplier: 1&#13;</pre>              </details>             </td>             <td>0.8</td>             <td>16.8</td>           </tr>           <tr>             <td>               <h6>                 <a href="https://github.com/ubiquibot/conversation-rewards/issues/5#issuecomment-2036367126" target="_blank" rel="noopener">I think each plugin should output JSON not html as it is not rel&hellip;</a>               </h6>             </td>             <td>             <details>               <summary>                 21.8               </summary>               <pre>content:&#13;  p:&#13;    count: 106&#13;    score: 1&#13;  code:&#13;    count: 3&#13;    score: 1&#13;wordValue: 0.2&#13;formattingMultiplier: 1&#13;</pre>              </details>             </td>             <td>0.8</td>             <td>17.44</td>           </tr>           <tr>             <td>               <h6>                 <a href="https://github.com/ubiquibot/conversation-rewards/issues/5#issuecomment-2036385985" target="_blank" rel="noopener">If you want to manipulate and convey data, HTML really is not ma&hellip;</a>               </h6>             </td>             <td>             <details>               <summary>                 27.2               </summary>               <pre>content:&#13;  p:&#13;    count: 135&#13;    score: 1&#13;  a:&#13;    count: 1&#13;    score: 1&#13;wordValue: 0.2&#13;formattingMultiplier: 1&#13;</pre>              </details>             </td>             <td>0.8</td>             <td>21.76</td>           </tr>           <tr>             <td>               <h6>                 <a href="https://github.com/ubiquibot/conversation-rewards/issues/5#issuecomment-2036411811" target="_blank" rel="noopener">But then how do we consider the formatting of that output? Prac&hellip;</a>               </h6>             </td>             <td>             <details>               <summary>                 31.4               </summary>               <pre>content:&#13;  p:&#13;    count: 157&#13;    score: 1&#13;wordValue: 0.2&#13;formattingMultiplier: 1&#13;</pre>              </details>             </td>             <td>0.8</td>             <td>25.12</td>           </tr>           <tr>             <td>               <h6>                 <a href="https://github.com/ubiquibot/conversation-rewards/issues/5#issuecomment-2036458775" target="_blank" rel="noopener">This can work, but we skyrocket coupling and to me defeat purpos&hellip;</a>               </h6>             </td>             <td>             <details>               <summary>                 10.8               </summary>               <pre>content:&#13;  p:&#13;    count: 54&#13;    score: 1&#13;wordValue: 0.2&#13;formattingMultiplier: 1&#13;</pre>              </details>             </td>             <td>0.8</td>             <td>8.64</td>           </tr>           <tr>             <td>               <h6>                 <a href="https://github.com/ubiquibot/conversation-rewards/issues/5#issuecomment-2036535332" target="_blank" rel="noopener">@pavlovcik To mitigate that that's why inside the comment reward&hellip;</a>               </h6>             </td>             <td>             <details>               <summary>                 17               </summary>               <pre>content:&#13;  p:&#13;    count: 84&#13;    score: 1&#13;  code:&#13;    count: 1&#13;    score: 1&#13;wordValue: 0.2&#13;formattingMultiplier: 1&#13;</pre>              </details>             </td>             <td>0.8</td>             <td>13.6</td>           </tr>           <tr>             <td>               <h6>                 <a href="https://github.com/ubiquibot/conversation-rewards/issues/5#issuecomment-2051094255" target="_blank" rel="noopener">I realized that to carry this task properly we need to handle fl&hellip;</a>               </h6>             </td>             <td>             <details>               <summary>                 13               </summary>               <pre>content:&#13;  p:&#13;    count: 59&#13;    score: 1&#13;  code:&#13;    count: 6&#13;    score: 1&#13;wordValue: 0.2&#13;formattingMultiplier: 1&#13;</pre>              </details>             </td>             <td>0.8</td>             <td>10.4</td>           </tr>           <tr>             <td>               <h6>                 <a href="https://github.com/ubiquibot/conversation-rewards/issues/5#issuecomment-2054424028" target="_blank" rel="noopener">Agreed, I think currently there are 3 possible things to annotat&hellip;</a>               </h6>             </td>             <td>             <details>               <summary>                 12.2               </summary>               <pre>content:&#13;  p:&#13;    count: 14&#13;    score: 1&#13;  ul:&#13;    count: 40&#13;    score: 0&#13;  li:&#13;    count: 40&#13;    score: 1&#13;  code:&#13;    count: 7&#13;    score: 1&#13;wordValue: 0.2&#13;formattingMultiplier: 1&#13;</pre>              </details>             </td>             <td>0.8</td>             <td>9.76</td>           </tr>           <tr>             <td>               <h6>                 <a href="https://github.com/ubiquibot/conversation-rewards/pull/12" target="_blank" rel="noopener">Resolves #5  Depends on #8  Reviews looks gigantic but it's on&hellip;</a>               </h6>             </td>             <td>             <details>               <summary>                 0               </summary>               <pre>content:&#13;  p:&#13;    count: 19&#13;    score: 1&#13;  ul:&#13;    count: 18&#13;    score: 0&#13;  li:&#13;    count: 18&#13;    score: 1&#13;wordValue: 0&#13;formattingMultiplier: 0&#13;</pre>              </details>             </td>             <td>0.7</td>             <td>-</td>           </tr>           <tr>             <td>               <h6>                 <a href="https://github.com/ubiquibot/conversation-rewards/pull/12#discussion_r1570010044" target="_blank" rel="noopener">I think in this case it makes sense because this function will r&hellip;</a>               </h6>             </td>             <td>             <details>               <summary>                 26               </summary>               <pre>content:&#13;  p:&#13;    count: 61&#13;    score: 1&#13;  code:&#13;    count: 4&#13;    score: 1&#13;wordValue: 0.2&#13;formattingMultiplier: 2&#13;</pre>              </details>             </td>             <td>0.7</td>             <td>18.2</td>           </tr>           <tr>             <td>               <h6>                 <a href="https://github.com/ubiquibot/conversation-rewards/pull/12#discussion_r1570011467" target="_blank" rel="noopener">It is supposed to represent a comment. Would you prefer a descri&hellip;</a>               </h6>             </td>             <td>             <details>               <summary>                 6.8               </summary>               <pre>content:&#13;  p:&#13;    count: 16&#13;    score: 1&#13;  code:&#13;    count: 1&#13;    score: 1&#13;wordValue: 0.2&#13;formattingMultiplier: 2&#13;</pre>              </details>             </td>             <td>0.7</td>             <td>4.76</td>           </tr>           <tr>             <td>               <h6>                 <a href="https://github.com/ubiquibot/conversation-rewards/pull/12#discussion_r1570014142" target="_blank" rel="noopener">True, just picked this up from the previous codebase. https://rp&hellip;</a>               </h6>             </td>             <td>             <details>               <summary>                 6.4               </summary>               <pre>content:&#13;  p:&#13;    count: 16&#13;    score: 1&#13;wordValue: 0.2&#13;formattingMultiplier: 2&#13;</pre>              </details>             </td>             <td>0.7</td>             <td>4.48</td>           </tr>           <tr>             <td>               <h6>                 <a href="https://github.com/ubiquibot/conversation-rewards/pull/12#discussion_r1570187141" target="_blank" rel="noopener">Seems convoluted to me and I don't know what problem that solved&hellip;</a>               </h6>             </td>             <td>             <details>               <summary>                 16.4               </summary>               <pre>content:&#13;  p:&#13;    count: 39&#13;    score: 1&#13;  code:&#13;    count: 2&#13;    score: 1&#13;wordValue: 0.2&#13;formattingMultiplier: 2&#13;</pre>              </details>             </td>             <td>0.7</td>             <td>11.48</td>           </tr>           <tr>             <td>               <h6>                 <a href="https://github.com/ubiquibot/conversation-rewards/pull/12#discussion_r1570188450" target="_blank" rel="noopener">Changed &#96;COMMENT&#96; to &#96;COMMENTED&#96;, added jsdoc de&hellip;</a>               </h6>             </td>             <td>             <details>               <summary>                 5.2               </summary>               <pre>content:&#13;  p:&#13;    count: 11&#13;    score: 1&#13;  code:&#13;    count: 2&#13;    score: 1&#13;wordValue: 0.2&#13;formattingMultiplier: 2&#13;</pre>              </details>             </td>             <td>0.7</td>             <td>3.64</td>           </tr>           <tr>             <td>               <h6>                 <a href="https://github.com/ubiquibot/conversation-rewards/pull/12#discussion_r1573413974" target="_blank" rel="noopener">Simply makes the docs linking the code within the comment, for c&hellip;</a>               </h6>             </td>             <td>             <details>               <summary>                 12.8               </summary>               <pre>content:&#13;  p:&#13;    count: 32&#13;    score: 1&#13;wordValue: 0.2&#13;formattingMultiplier: 2&#13;</pre>              </details>             </td>             <td>0.7</td>             <td>8.96</td>           </tr>           <tr>             <td>               <h6>                 <a href="https://github.com/ubiquibot/conversation-rewards/pull/12#discussion_r1573416633" target="_blank" rel="noopener">In the case of a string it would coerce the value and you would &hellip;</a>               </h6>             </td>             <td>             <details>               <summary>                 10               </summary>               <pre>content:&#13;  p:&#13;    count: 25&#13;    score: 1&#13;wordValue: 0.2&#13;formattingMultiplier: 2&#13;</pre>              </details>             </td>             <td>0.7</td>             <td>7</td>           </tr>           <tr>             <td>               <h6>                 <a href="https://github.com/ubiquibot/conversation-rewards/pull/12#discussion_r1573420718" target="_blank" rel="noopener">&#96;observe&#96; would help to chose what we want to include an&hellip;</a>               </h6>             </td>             <td>             <details>               <summary>                 17.2               </summary>               <pre>content:&#13;  p:&#13;    count: 41&#13;    score: 1&#13;  code:&#13;    count: 1&#13;    score: 1&#13;  a:&#13;    count: 1&#13;    score: 1&#13;wordValue: 0.2&#13;formattingMultiplier: 2&#13;</pre>              </details>             </td>             <td>0.7</td>             <td>12.04</td>           </tr>           <tr>             <td>               <h6>                 <a href="https://github.com/ubiquibot/conversation-rewards/pull/12#discussion_r1573731420" target="_blank" rel="noopener">Not very useful indeed. I am working on the tests on a separate &hellip;</a>               </h6>             </td>             <td>             <details>               <summary>                 11.2               </summary>               <pre>content:&#13;  p:&#13;    count: 28&#13;    score: 1&#13;wordValue: 0.2&#13;formattingMultiplier: 2&#13;</pre>              </details>             </td>             <td>0.7</td>             <td>7.84</td>           </tr>           <tr>             <td>               <h6>                 <a href="https://github.com/ubiquibot/conversation-rewards/pull/12#discussion_r1573731649" target="_blank" rel="noopener">See https://github.com/ubiquibot/conversation-rewards/pull/14 fo&hellip;</a>               </h6>             </td>             <td>             <details>               <summary>                 3.6               </summary>               <pre>content:&#13;  p:&#13;    count: 9&#13;    score: 1&#13;wordValue: 0.2&#13;formattingMultiplier: 2&#13;</pre>              </details>             </td>             <td>0.7</td>             <td>2.52</td>           </tr>           <tr>             <td>               <h6>                 <a href="https://github.com/ubiquibot/conversation-rewards/pull/12#discussion_r1573733603" target="_blank" rel="noopener">Good point, also symbol should not be DAI but ETH isn't it? &#9&hellip;</a>               </h6>             </td>             <td>             <details>               <summary>                 15.2               </summary>               <pre>content:&#13;  p:&#13;    count: 37&#13;    score: 1&#13;  code:&#13;    count: 1&#13;    score: 1&#13;wordValue: 0.2&#13;formattingMultiplier: 2&#13;</pre>              </details>             </td>             <td>0.7</td>             <td>10.64</td>           </tr>           <tr>             <td>               <h6>                 <a href="https://github.com/ubiquibot/conversation-rewards/pull/12#discussion_r1573737049" target="_blank" rel="noopener">Had changed it everywhere else but here, now it should be fine</a>               </h6>             </td>             <td>             <details>               <summary>                 4.8               </summary>               <pre>content:&#13;  p:&#13;    count: 12&#13;    score: 1&#13;wordValue: 0.2&#13;formattingMultiplier: 2&#13;</pre>              </details>             </td>             <td>0.7</td>             <td>3.36</td>           </tr>           <tr>             <td>               <h6>                 <a href="https://github.com/ubiquibot/conversation-rewards/pull/12#discussion_r1574114225" target="_blank" rel="noopener">This matches any whitespace character (spaces, tabs, line breaks&hellip;</a>               </h6>             </td>             <td>             <details>               <summary>                 13.2               </summary>               <pre>content:&#13;  p:&#13;    count: 33&#13;    score: 1&#13;wordValue: 0.2&#13;formattingMultiplier: 2&#13;</pre>              </details>             </td>             <td>0.7</td>             <td>9.24</td>           </tr>           <tr>             <td>               <h6>                 <a href="https://github.com/ubiquibot/conversation-rewards/pull/12#discussion_r1574622869" target="_blank" rel="noopener">By definition &#96;dump&#96; was just outputting results to stdo&hellip;</a>               </h6>             </td>             <td>             <details>               <summary>                 27.6               </summary>               <pre>content:&#13;  p:&#13;    count: 68&#13;    score: 1&#13;  code:&#13;    count: 1&#13;    score: 1&#13;wordValue: 0.2&#13;formattingMultiplier: 2&#13;</pre>              </details>             </td>             <td>0.7</td>             <td>19.32</td>           </tr>           <tr>             <td>               <h6>                 <a href="https://github.com/ubiquibot/conversation-rewards/pull/12#discussion_r1574702577" target="_blank" rel="noopener">Un-nested them one level. I think that the &#96;buildXrow&#96; s&hellip;</a>               </h6>             </td>             <td>             <details>               <summary>                 10               </summary>               <pre>content:&#13;  p:&#13;    count: 24&#13;    score: 1&#13;  code:&#13;    count: 1&#13;    score: 1&#13;wordValue: 0.2&#13;formattingMultiplier: 2&#13;</pre>              </details>             </td>             <td>0.7</td>             <td>7</td>           </tr>           <tr>             <td>               <h6>                 <a href="https://github.com/ubiquibot/conversation-rewards/pull/12#discussion_r1574724902" target="_blank" rel="noopener">I assumed BigInt only handles integers, and we manipulate a lot &hellip;</a>               </h6>             </td>             <td>             <details>               <summary>                 9.6               </summary>               <pre>content:&#13;  p:&#13;    count: 24&#13;    score: 1&#13;wordValue: 0.2&#13;formattingMultiplier: 2&#13;</pre>              </details>             </td>             <td>0.7</td>             <td>6.72</td>           </tr>           <tr>             <td>               <h6>                 <a href="https://github.com/ubiquibot/conversation-rewards/pull/12#discussion_r1574767984" target="_blank" rel="noopener">There is one permit generated per participating user, last run: &hellip;</a>               </h6>             </td>             <td>             <details>               <summary>                 4.4               </summary>               <pre>content:&#13;  p:&#13;    count: 11&#13;    score: 1&#13;wordValue: 0.2&#13;formattingMultiplier: 2&#13;</pre>              </details>             </td>             <td>0.7</td>             <td>3.08</td>           </tr>           <tr>             <td>               <h6>                 <a href="https://github.com/ubiquibot/conversation-rewards/pull/12#discussion_r1575659438" target="_blank" rel="noopener">I made it according to the previous version: - Issue Specificat&hellip;</a>               </h6>             </td>             <td>             <details>               <summary>                 12.8               </summary>               <pre>content:&#13;  p:&#13;    count: 8&#13;    score: 1&#13;  ul:&#13;    count: 24&#13;    score: 0&#13;  li:&#13;    count: 24&#13;    score: 1&#13;wordValue: 0.2&#13;formattingMultiplier: 2&#13;</pre>              </details>             </td>             <td>0.7</td>             <td>8.96</td>           </tr>           <tr>             <td>               <h6>                 <a href="https://github.com/ubiquibot/conversation-rewards/pull/12#discussion_r1575675704" target="_blank" rel="noopener">Wouldn't that lead to precision loss in JS and after the divisio&hellip;</a>               </h6>             </td>             <td>             <details>               <summary>                 11.2               </summary>               <pre>content:&#13;  p:&#13;    count: 27&#13;    score: 1&#13;  code:&#13;    count: 1&#13;    score: 1&#13;wordValue: 0.2&#13;formattingMultiplier: 2&#13;</pre>              </details>             </td>             <td>0.7</td>             <td>7.84</td>           </tr>           <tr>             <td>               <h6>                 <a href="https://github.com/ubiquibot/conversation-rewards/pull/12#discussion_r1576567583" target="_blank" rel="noopener">That is correct. I understand now why you're confused: The valu&hellip;</a>               </h6>             </td>             <td>             <details>               <summary>                 28               </summary>               <pre>content:&#13;  p:&#13;    count: 60&#13;    score: 1&#13;  code:&#13;    count: 10&#13;    score: 1&#13;wordValue: 0.2&#13;formattingMultiplier: 2&#13;</pre>              </details>             </td>             <td>0.7</td>             <td>19.6</td>           </tr>           <tr>             <td>               <h6>                 <a href="https://github.com/ubiquibot/conversation-rewards/pull/12#discussion_r1577477616" target="_blank" rel="noopener">I don't think is it relevant in this scenario because we are not&hellip;</a>               </h6>             </td>             <td>             <details>               <summary>                 18.8               </summary>               <pre>content:&#13;  p:&#13;    count: 47&#13;    score: 1&#13;wordValue: 0.2&#13;formattingMultiplier: 2&#13;</pre>              </details>             </td>             <td>0.7</td>             <td>13.16</td>           </tr>           <tr>             <td>               <h6>                 <a href="https://github.com/ubiquibot/conversation-rewards/pull/12#discussion_r1578162024" target="_blank" rel="noopener">@whilefoo you are correct, these were wrongly used. I corrected &hellip;</a>               </h6>             </td>             <td>             <details>               <summary>                 19.6               </summary>               <pre>content:&#13;  p:&#13;    count: 44&#13;    score: 1&#13;  code:&#13;    count: 5&#13;    score: 1&#13;wordValue: 0.2&#13;formattingMultiplier: 2&#13;</pre>              </details>             </td>             <td>0.7</td>             <td>13.72</td>           </tr>           <tr>             <td>               <h6>                 <a href="https://github.com/ubiquibot/conversation-rewards/pull/12#issuecomment-2056635516" target="_blank" rel="noopener">Example of successful comment posting with results: https://git&hellip;</a>               </h6>             </td>             <td>             <details>               <summary>                 3.2               </summary>               <pre>content:&#13;  p:&#13;    count: 8&#13;    score: 1&#13;wordValue: 0.2&#13;formattingMultiplier: 2&#13;</pre>              </details>             </td>             <td>0.7</td>             <td>2.24</td>           </tr>           <tr>             <td>               <h6>                 <a href="https://github.com/ubiquibot/conversation-rewards/pull/12#issuecomment-2063348339" target="_blank" rel="noopener">@0x4007 I believe that if I had all the tests in this PR it will&hellip;</a>               </h6>             </td>             <td>             <details>               <summary>                 10.8               </summary>               <pre>content:&#13;  p:&#13;    count: 27&#13;    score: 1&#13;wordValue: 0.2&#13;formattingMultiplier: 2&#13;</pre>              </details>             </td>             <td>0.7</td>             <td>7.56</td>           </tr>         </tbody>       </table>     </details><details>       <summary>         <b>           <h3>             <a href="https://pay.ubq.fi?claim=W3sidHlwZSI6ImVyYzIwLXBlcm1pdCIsInBlcm1pdCI6eyJwZXJtaXR0ZWQiOnsidG9rZW4iOiIweGU5MUQxNTNFMGI0MTUxOEEyQ2U4RGQzRDc5NDRGYTg2MzQ2M2E5N2QiLCJhbW91bnQiOiIxMjM2MzAwMDAwMDAwMDAwMDAwMDAifSwibm9uY2UiOiI3OTA5MzY2MjM5MjEzMDI0NDg0MjgwNDYyNTM3ODI0NzAzOTY3ODgwOTMxMTc3NjU5NjYzODA3ODIyNDE4Nzg1NTIwNDc1OTI0MjM0OCIsImRlYWRsaW5lIjoiNTc4OTYwNDQ2MTg2NTgwOTc3MTE3ODU0OTI1MDQzNDM5NTM5MjY2MzQ5OTIzMzI4MjAyODIwMTk3Mjg3OTIwMDM5NTY1NjQ4MTk5NjcifSwidHJhbnNmZXJEZXRhaWxzIjp7InRvIjoiMHg0RDA3MDRmNDAwRDU3QmE5M2VFYTg4NzY1QzNGY0RCRDgyNmRDRmM0IiwicmVxdWVzdGVkQW1vdW50IjoiMTIzNjMwMDAwMDAwMDAwMDAwMDAwIn0sIm93bmVyIjoiMHhkOTUzMEYzZmJCRWExMWJlRDAxREMwOUU3OTMxOGYyZjIwMjIzNzE2Iiwic2lnbmF0dXJlIjoiMHgxOGQ2NzZhMzUwYTA3ZDg5ZDk5NWIxMTFlYWYzMjQwNWRiMWQ5OWVjYmMzYWM4NjJhODgzNGNmNWE1OTFiMjRhM2I3MjZmMDkyZDBhNjJmZTg0OWVkYjMzNWUxYjcwNmZlMDU5ZGRlNDAyNGYyNjAzMWI1Yzc0ZjFmMzdmYjdlNjFjIiwibmV0d29ya0lkIjoxMDB9XQ==" target="_blank" rel="noopener">               [ 123.63 WXDAI ]             </a>           </h3>           <h6>             @0x4007           </h6>         </b>       </summary>       <h6>Contributions Overview</h6>       <table>         <thead>           <tr>             <th>View</th>             <th>Contribution</th>             <th>Count</th>             <th>Reward</th>           </tr>         </thead>         <tbody>                      <tr>             <td>Issue</td>             <td>Comment</td>             <td>9</td>             <td>86.32</td>           </tr>           <tr>             <td>Review</td>             <td>Comment</td>             <td>23</td>             <td>37.31</td>           </tr>         </tbody>       </table>       <h6>Conversation Incentives</h6>       <table>         <thead>           <tr>             <th>Comment</th>             <th>Formatting</th>             <th>Relevance</th>             <th>Reward</th>           </tr>         </thead>         <tbody>                      <tr>             <td>               <h6>                 <a href="https://github.com/ubiquibot/conversation-rewards/issues/5#issuecomment-2030164289" target="_blank" rel="noopener">@whilefoo rfc on how we can deal with comment outputs. Perhaps w&hellip;</a>               </h6>             </td>             <td>             <details>               <summary>                 5.3               </summary>               <pre>content:&#13;  p:&#13;    count: 34&#13;    score: 1&#13;  pre:&#13;    count: 19&#13;    score: 0&#13;  code:&#13;    count: 19&#13;    score: 1&#13;wordValue: 0.1&#13;formattingMultiplier: 1&#13;</pre>              </details>             </td>             <td>0.8</td>             <td>4.24</td>           </tr>           <tr>             <td>               <h6>                 <a href="https://github.com/ubiquibot/conversation-rewards/issues/5#issuecomment-2033488255" target="_blank" rel="noopener">I think you should fork from and overtake that second pull due t&hellip;</a>               </h6>             </td>             <td>             <details>               <summary>                 1.7               </summary>               <pre>content:&#13;  p:&#13;    count: 17&#13;    score: 1&#13;wordValue: 0.1&#13;formattingMultiplier: 1&#13;</pre>              </details>             </td>             <td>0.8</td>             <td>1.36</td>           </tr>           <tr>             <td>               <h6>                 <a href="https://github.com/ubiquibot/conversation-rewards/issues/5#issuecomment-2036355445" target="_blank" rel="noopener">I think the most pure architecture would be that plugins can NOT&hellip;</a>               </h6>             </td>             <td>             <details>               <summary>                 28.3               </summary>               <pre>content:&#13;  p:&#13;    count: 107&#13;    score: 1&#13;  ul:&#13;    count: 174&#13;    score: 0&#13;  li:&#13;    count: 174&#13;    score: 1&#13;  code:&#13;    count: 2&#13;    score: 1&#13;wordValue: 0.1&#13;formattingMultiplier: 1&#13;</pre>              </details>             </td>             <td>0.8</td>             <td>22.64</td>           </tr>           <tr>             <td>               <h6>                 <a href="https://github.com/ubiquibot/conversation-rewards/issues/5#issuecomment-2036370459" target="_blank" rel="noopener">I know JSON makes things more complicated than it needs to be wi&hellip;</a>               </h6>             </td>             <td>             <details>               <summary>                 15.5               </summary>               <pre>content:&#13;  p:&#13;    count: 151&#13;    score: 1&#13;  code:&#13;    count: 4&#13;    score: 1&#13;wordValue: 0.1&#13;formattingMultiplier: 1&#13;</pre>              </details>             </td>             <td>0.8</td>             <td>12.4</td>           </tr>           <tr>             <td>               <h6>                 <a href="https://github.com/ubiquibot/conversation-rewards/issues/5#issuecomment-2036393020" target="_blank" rel="noopener">Going back to my "plugin-side-rendering" mention, the data manip&hellip;</a>               </h6>             </td>             <td>             <details>               <summary>                 13.6               </summary>               <pre>content:&#13;  p:&#13;    count: 106&#13;    score: 1&#13;  code:&#13;    count: 30&#13;    score: 1&#13;  pre:&#13;    count: 26&#13;    score: 0&#13;wordValue: 0.1&#13;formattingMultiplier: 1&#13;</pre>              </details>             </td>             <td>0.8</td>             <td>10.88</td>           </tr>           <tr>             <td>               <h6>                 <a href="https://github.com/ubiquibot/conversation-rewards/issues/5#issuecomment-2036433646" target="_blank" rel="noopener">The proposed &#96;comment&#96; output is intended for ease of co&hellip;</a>               </h6>             </td>             <td>             <details>               <summary>                 21.6               </summary>               <pre>content:&#13;  p:&#13;    count: 190&#13;    score: 1&#13;  code:&#13;    count: 22&#13;    score: 1&#13;  a:&#13;    count: 3&#13;    score: 1&#13;  h3:&#13;    count: 1&#13;    score: 1&#13;  pre:&#13;    count: 17&#13;    score: 0&#13;wordValue: 0.1&#13;formattingMultiplier: 1&#13;</pre>              </details>             </td>             <td>0.8</td>             <td>17.28</td>           </tr>           <tr>             <td>               <h6>                 <a href="https://github.com/ubiquibot/conversation-rewards/issues/5#issuecomment-2036516869" target="_blank" rel="noopener">I understand your concern and I would need to put more thought i&hellip;</a>               </h6>             </td>             <td>             <details>               <summary>                 9.6               </summary>               <pre>content:&#13;  p:&#13;    count: 59&#13;    score: 1&#13;  code:&#13;    count: 1&#13;    score: 1&#13;  ol:&#13;    count: 36&#13;    score: 0&#13;  li:&#13;    count: 36&#13;    score: 1&#13;wordValue: 0.1&#13;formattingMultiplier: 1&#13;</pre>              </details>             </td>             <td>0.8</td>             <td>7.68</td>           </tr>           <tr>             <td>               <h6>                 <a href="https://github.com/ubiquibot/conversation-rewards/issues/5#issuecomment-2053332029" target="_blank" rel="noopener">I see, so you're suggesting that we must annotate each comment a&hellip;</a>               </h6>             </td>             <td>             <details>               <summary>                 9.4               </summary>               <pre>content:&#13;  p:&#13;    count: 28&#13;    score: 1&#13;  ol:&#13;    count: 66&#13;    score: 0&#13;  li:&#13;    count: 66&#13;    score: 1&#13;wordValue: 0.1&#13;formattingMultiplier: 1&#13;</pre>              </details>             </td>             <td>0.8</td>             <td>7.52</td>           </tr>           <tr>             <td>               <h6>                 <a href="https://github.com/ubiquibot/conversation-rewards/issues/5#issuecomment-2055783331" target="_blank" rel="noopener">Consider calling it "contributor" and "collaborator" as that is &hellip;</a>               </h6>             </td>             <td>             <details>               <summary>                 2.9               </summary>               <pre>content:&#13;  p:&#13;    count: 29&#13;    score: 1&#13;wordValue: 0.1&#13;formattingMultiplier: 1&#13;</pre>              </details>             </td>             <td>0.8</td>             <td>2.32</td>           </tr>           <tr>             <td>               <h6>                 <a href="https://github.com/ubiquibot/conversation-rewards/pull/12#pullrequestreview-2007841578" target="_blank" rel="noopener">Nice code quality per usual</a>               </h6>             </td>             <td>             <details>               <summary>                 0.5               </summary>               <pre>content:&#13;  p:&#13;    count: 5&#13;    score: 1&#13;wordValue: 0.1&#13;formattingMultiplier: 1&#13;</pre>              </details>             </td>             <td>0.7</td>             <td>0.35</td>           </tr>           <tr>             <td>               <h6>                 <a href="https://github.com/ubiquibot/conversation-rewards/pull/12#discussion_r1569964797" target="_blank" rel="noopener">"Comment" implication isn't clear to me</a>               </h6>             </td>             <td>             <details>               <summary>                 0.6               </summary>               <pre>content:&#13;  p:&#13;    count: 6&#13;    score: 1&#13;wordValue: 0.1&#13;formattingMultiplier: 1&#13;</pre>              </details>             </td>             <td>0.7</td>             <td>0.42</td>           </tr>           <tr>             <td>               <h6>                 <a href="https://github.com/ubiquibot/conversation-rewards/pull/12#discussion_r1569970517" target="_blank" rel="noopener">I've always been anti empty string for variable declarations. It&hellip;</a>               </h6>             </td>             <td>             <details>               <summary>                 4.7               </summary>               <pre>content:&#13;  p:&#13;    count: 47&#13;    score: 1&#13;wordValue: 0.1&#13;formattingMultiplier: 1&#13;</pre>              </details>             </td>             <td>0.7</td>             <td>3.29</td>           </tr>           <tr>             <td>               <h6>                 <a href="https://github.com/ubiquibot/conversation-rewards/pull/12#discussion_r1569971792" target="_blank" rel="noopener">Our RPCs don't work anymore</a>               </h6>             </td>             <td>             <details>               <summary>                 0.5               </summary>               <pre>content:&#13;  p:&#13;    count: 5&#13;    score: 1&#13;wordValue: 0.1&#13;formattingMultiplier: 1&#13;</pre>              </details>             </td>             <td>0.7</td>             <td>0.35</td>           </tr>           <tr>             <td>               <h6>                 <a href="https://github.com/ubiquibot/conversation-rewards/pull/12#discussion_r1570133378" target="_blank" rel="noopener">Yes consider changing them to verbs  &#96;ISSUER&#96; &#96;COMME&hellip;</a>               </h6>             </td>             <td>             <details>               <summary>                 2.9               </summary>               <pre>content:&#13;  p:&#13;    count: 27&#13;    score: 1&#13;  code:&#13;    count: 2&#13;    score: 1&#13;wordValue: 0.1&#13;formattingMultiplier: 1&#13;</pre>              </details>             </td>             <td>0.7</td>             <td>2.03</td>           </tr>           <tr>             <td>               <h6>                 <a href="https://github.com/ubiquibot/conversation-rewards/pull/12#discussion_r1570159594" target="_blank" rel="noopener">&#96;[].join("");&#96; yields an empty string as well if there's&hellip;</a>               </h6>             </td>             <td>             <details>               <summary>                 1.4               </summary>               <pre>content:&#13;  p:&#13;    count: 13&#13;    score: 1&#13;  code:&#13;    count: 1&#13;    score: 1&#13;wordValue: 0.1&#13;formattingMultiplier: 1&#13;</pre>              </details>             </td>             <td>0.7</td>             <td>0.98</td>           </tr>           <tr>             <td>               <h6>                 <a href="https://github.com/ubiquibot/conversation-rewards/pull/12#discussion_r1570588757" target="_blank" rel="noopener">Perhaps it will make the config more expressive if you add other&hellip;</a>               </h6>             </td>             <td>             <details>               <summary>                 2.9               </summary>               <pre>content:&#13;  p:&#13;    count: 15&#13;    score: 1&#13;  pre:&#13;    count: 14&#13;    score: 0&#13;  code:&#13;    count: 14&#13;    score: 1&#13;wordValue: 0.1&#13;formattingMultiplier: 1&#13;</pre>              </details>             </td>             <td>0.7</td>             <td>2.03</td>           </tr>           <tr>             <td>               <h6>                 <a href="https://github.com/ubiquibot/conversation-rewards/pull/12#discussion_r1570589892" target="_blank" rel="noopener">What is this @link syntax</a>               </h6>             </td>             <td>             <details>               <summary>                 0.5               </summary>               <pre>content:&#13;  p:&#13;    count: 5&#13;    score: 1&#13;wordValue: 0.1&#13;formattingMultiplier: 1&#13;</pre>              </details>             </td>             <td>0.7</td>             <td>0.35</td>           </tr>           <tr>             <td>               <h6>                 <a href="https://github.com/ubiquibot/conversation-rewards/pull/12#discussion_r1570591425" target="_blank" rel="noopener">Just noticed the bit wise operators 1337 code</a>               </h6>             </td>             <td>             <details>               <summary>                 0.8               </summary>               <pre>content:&#13;  p:&#13;    count: 8&#13;    score: 1&#13;wordValue: 0.1&#13;formattingMultiplier: 1&#13;</pre>              </details>             </td>             <td>0.7</td>             <td>0.56</td>           </tr>           <tr>             <td>               <h6>                 <a href="https://github.com/ubiquibot/conversation-rewards/pull/12#discussion_r1570596007" target="_blank" rel="noopener">It might seem convoluted but I think that it condenses the logic&hellip;</a>               </h6>             </td>             <td>             <details>               <summary>                 7.3               </summary>               <pre>content:&#13;  p:&#13;    count: 58&#13;    score: 1&#13;  code:&#13;    count: 15&#13;    score: 1&#13;  pre:&#13;    count: 13&#13;    score: 0&#13;wordValue: 0.1&#13;formattingMultiplier: 1&#13;</pre>              </details>             </td>             <td>0.7</td>             <td>5.11</td>           </tr>           <tr>             <td>               <h6>                 <a href="https://github.com/ubiquibot/conversation-rewards/pull/12#discussion_r1573720820" target="_blank" rel="noopener">I am aware of its purpose. I am proposing to make the config mor&hellip;</a>               </h6>             </td>             <td>             <details>               <summary>                 2.3               </summary>               <pre>content:&#13;  p:&#13;    count: 23&#13;    score: 1&#13;wordValue: 0.1&#13;formattingMultiplier: 1&#13;</pre>              </details>             </td>             <td>0.7</td>             <td>1.61</td>           </tr>           <tr>             <td>               <h6>                 <a href="https://github.com/ubiquibot/conversation-rewards/pull/12#discussion_r1573722731" target="_blank" rel="noopener">Will you use array syntax?</a>               </h6>             </td>             <td>             <details>               <summary>                 0.5               </summary>               <pre>content:&#13;  p:&#13;    count: 5&#13;    score: 1&#13;wordValue: 0.1&#13;formattingMultiplier: 1&#13;</pre>              </details>             </td>             <td>0.7</td>             <td>0.35</td>           </tr>           <tr>             <td>               <h6>                 <a href="https://github.com/ubiquibot/conversation-rewards/pull/12#discussion_r1573723262" target="_blank" rel="noopener">This regex appears to convert repeating spaces i.e. &#96;"   "&#&hellip;</a>               </h6>             </td>             <td>             <details>               <summary>                 2.6               </summary>               <pre>content:&#13;  p:&#13;    count: 22&#13;    score: 1&#13;  code:&#13;    count: 4&#13;    score: 1&#13;wordValue: 0.1&#13;formattingMultiplier: 1&#13;</pre>              </details>             </td>             <td>0.7</td>             <td>1.82</td>           </tr>           <tr>             <td>               <h6>                 <a href="https://github.com/ubiquibot/conversation-rewards/pull/12#discussion_r1573723774" target="_blank" rel="noopener">This doesn't seem right. Network ID 1 is mainnet. The RPC clearl&hellip;</a>               </h6>             </td>             <td>             <details>               <summary>                 2.4               </summary>               <pre>content:&#13;  p:&#13;    count: 24&#13;    score: 1&#13;wordValue: 0.1&#13;formattingMultiplier: 1&#13;</pre>              </details>             </td>             <td>0.7</td>             <td>1.68</td>           </tr>           <tr>             <td>               <h6>                 <a href="https://github.com/ubiquibot/conversation-rewards/pull/12#discussion_r1573724498" target="_blank" rel="noopener">Seems like not a very useful mock.</a>               </h6>             </td>             <td>             <details>               <summary>                 0.7               </summary>               <pre>content:&#13;  p:&#13;    count: 7&#13;    score: 1&#13;wordValue: 0.1&#13;formattingMultiplier: 1&#13;</pre>              </details>             </td>             <td>0.7</td>             <td>0.49</td>           </tr>           <tr>             <td>               <h6>                 <a href="https://github.com/ubiquibot/conversation-rewards/pull/12#discussion_r1573724853" target="_blank" rel="noopener">Same here</a>               </h6>             </td>             <td>             <details>               <summary>                 0.2               </summary>               <pre>content:&#13;  p:&#13;    count: 2&#13;    score: 1&#13;wordValue: 0.1&#13;formattingMultiplier: 1&#13;</pre>              </details>             </td>             <td>0.7</td>             <td>0.14</td>           </tr>           <tr>             <td>               <h6>                 <a href="https://github.com/ubiquibot/conversation-rewards/pull/12#discussion_r1574086028" target="_blank" rel="noopener">The token address indeed represents DAI on mainnet.</a>               </h6>             </td>             <td>             <details>               <summary>                 0.8               </summary>               <pre>content:&#13;  p:&#13;    count: 8&#13;    score: 1&#13;wordValue: 0.1&#13;formattingMultiplier: 1&#13;</pre>              </details>             </td>             <td>0.7</td>             <td>0.56</td>           </tr>           <tr>             <td>               <h6>                 <a href="https://github.com/ubiquibot/conversation-rewards/pull/12#discussion_r1574086293" target="_blank" rel="noopener">@gentlementlegen rfc</a>               </h6>             </td>             <td>             <details>               <summary>                 0.2               </summary>               <pre>content:&#13;  p:&#13;    count: 2&#13;    score: 1&#13;wordValue: 0.1&#13;formattingMultiplier: 1&#13;</pre>              </details>             </td>             <td>0.7</td>             <td>0.14</td>           </tr>           <tr>             <td>               <h6>                 <a href="https://github.com/ubiquibot/conversation-rewards/pull/12#discussion_r1575555444" target="_blank" rel="noopener">Why not do it in the industry standard way? All values are denom&hellip;</a>               </h6>             </td>             <td>             <details>               <summary>                 3.2               </summary>               <pre>content:&#13;  p:&#13;    count: 30&#13;    score: 1&#13;  code:&#13;    count: 2&#13;    score: 1&#13;wordValue: 0.1&#13;formattingMultiplier: 1&#13;</pre>              </details>             </td>             <td>0.7</td>             <td>2.24</td>           </tr>           <tr>             <td>               <h6>                 <a href="https://github.com/ubiquibot/conversation-rewards/pull/12#discussion_r1575556553" target="_blank" rel="noopener">I'm not sure if I understand but task reward is if you completed&hellip;</a>               </h6>             </td>             <td>             <details>               <summary>                 4               </summary>               <pre>content:&#13;  p:&#13;    count: 40&#13;    score: 1&#13;wordValue: 0.1&#13;formattingMultiplier: 1&#13;</pre>              </details>             </td>             <td>0.7</td>             <td>2.8</td>           </tr>           <tr>             <td>               <h6>                 <a href="https://github.com/ubiquibot/conversation-rewards/pull/12#discussion_r1576666170" target="_blank" rel="noopener">Spoke a bit on this in dms. @whilefoo my intent with referring t&hellip;</a>               </h6>             </td>             <td>             <details>               <summary>                 10.1               </summary>               <pre>content:&#13;  p:&#13;    count: 101&#13;    score: 1&#13;wordValue: 0.1&#13;formattingMultiplier: 1&#13;</pre>              </details>             </td>             <td>0.7</td>             <td>7.07</td>           </tr>           <tr>             <td>               <h6>                 <a href="https://github.com/ubiquibot/conversation-rewards/pull/12#discussion_r1577225638" target="_blank" rel="noopener">Possibly. I personally haven't had that issue but either way my &hellip;</a>               </h6>             </td>             <td>             <details>               <summary>                 2.7               </summary>               <pre>content:&#13;  p:&#13;    count: 27&#13;    score: 1&#13;wordValue: 0.1&#13;formattingMultiplier: 1&#13;</pre>              </details>             </td>             <td>0.7</td>             <td>1.89</td>           </tr>           <tr>             <td>               <h6>                 <a href="https://github.com/ubiquibot/conversation-rewards/pull/12#issuecomment-2063712447" target="_blank" rel="noopener">I think it's fine. I generally scrutinize test code less than no&hellip;</a>               </h6>             </td>             <td>             <details>               <summary>                 1.5               </summary>               <pre>content:&#13;  p:&#13;    count: 15&#13;    score: 1&#13;wordValue: 0.1&#13;formattingMultiplier: 1&#13;</pre>              </details>             </td>             <td>0.7</td>             <td>1.05</td>           </tr>         </tbody>       </table>     </details><details>       <summary>         <b>           <h3>             <a href="undefined" target="_blank" rel="noopener">               [ 7.2725 WXDAI ]             </a>           </h3>           <h6>             @whilefoo           </h6>         </b>       </summary>       <h6>Contributions Overview</h6>       <table>         <thead>           <tr>             <th>View</th>             <th>Contribution</th>             <th>Count</th>             <th>Reward</th>           </tr>         </thead>         <tbody>                      <tr>             <td>Issue</td>             <td>Comment</td>             <td>1</td>             <td>3.3</td>           </tr>           <tr>             <td>Review</td>             <td>Comment</td>             <td>11</td>             <td>3.9725</td>           </tr>         </tbody>       </table>       <h6>Conversation Incentives</h6>       <table>         <thead>           <tr>             <th>Comment</th>             <th>Formatting</th>             <th>Relevance</th>             <th>Reward</th>           </tr>         </thead>         <tbody>                      <tr>             <td>               <h6>                 <a href="https://github.com/ubiquibot/conversation-rewards/issues/5#issuecomment-2035427134" target="_blank" rel="noopener">there are a couple of options: 1. we let the conversation-rewar&hellip;</a>               </h6>             </td>             <td>             <details>               <summary>                 4.125               </summary>               <pre>content:&#13;  p:&#13;    count: 6&#13;    score: 1&#13;  ol:&#13;    count: 159&#13;    score: 0&#13;  li:&#13;    count: 159&#13;    score: 1&#13;wordValue: 0.1&#13;formattingMultiplier: 0.25&#13;</pre>              </details>             </td>             <td>0.8</td>             <td>3.3</td>           </tr>           <tr>             <td>               <h6>                 <a href="https://github.com/ubiquibot/conversation-rewards/pull/12#discussion_r1574427305" target="_blank" rel="noopener">&#96;&#96;&#96;suggestion     return result; &#96;&#96;&#96; &hellip;</a>               </h6>             </td>             <td>             <details>               <summary>                 0.35               </summary>               <pre>content:&#13;  pre:&#13;    count: 2&#13;    score: 0&#13;  code:&#13;    count: 2&#13;    score: 1&#13;  p:&#13;    count: 12&#13;    score: 1&#13;wordValue: 0.1&#13;formattingMultiplier: 0.25&#13;</pre>              </details>             </td>             <td>0.7</td>             <td>0.245</td>           </tr>           <tr>             <td>               <h6>                 <a href="https://github.com/ubiquibot/conversation-rewards/pull/12#discussion_r1574441918" target="_blank" rel="noopener">I'm not sure if it's a good idea to rely on logs for testing, is&hellip;</a>               </h6>             </td>             <td>             <details>               <summary>                 0.575               </summary>               <pre>content:&#13;  p:&#13;    count: 23&#13;    score: 1&#13;wordValue: 0.1&#13;formattingMultiplier: 0.25&#13;</pre>              </details>             </td>             <td>0.7</td>             <td>0.4025</td>           </tr>           <tr>             <td>               <h6>                 <a href="https://github.com/ubiquibot/conversation-rewards/pull/12#discussion_r1574458540" target="_blank" rel="noopener">why so many nested functions? it becomes hard to read</a>               </h6>             </td>             <td>             <details>               <summary>                 0.25               </summary>               <pre>content:&#13;  p:&#13;    count: 10&#13;    score: 1&#13;wordValue: 0.1&#13;formattingMultiplier: 0.25&#13;</pre>              </details>             </td>             <td>0.7</td>             <td>0.175</td>           </tr>           <tr>             <td>               <h6>                 <a href="https://github.com/ubiquibot/conversation-rewards/pull/12#discussion_r1574460099" target="_blank" rel="noopener">is there a reason we are using Decimal.js instead of native BigI&hellip;</a>               </h6>             </td>             <td>             <details>               <summary>                 0.3               </summary>               <pre>content:&#13;  p:&#13;    count: 12&#13;    score: 1&#13;wordValue: 0.1&#13;formattingMultiplier: 0.25&#13;</pre>              </details>             </td>             <td>0.7</td>             <td>0.21</td>           </tr>           <tr>             <td>               <h6>                 <a href="https://github.com/ubiquibot/conversation-rewards/pull/12#discussion_r1574487172" target="_blank" rel="noopener">Shouldn't task be issue opening item and specification is pull r&hellip;</a>               </h6>             </td>             <td>             <details>               <summary>                 0.55               </summary>               <pre>content:&#13;  p:&#13;    count: 22&#13;    score: 1&#13;wordValue: 0.1&#13;formattingMultiplier: 0.25&#13;</pre>              </details>             </td>             <td>0.7</td>             <td>0.385</td>           </tr>           <tr>             <td>               <h6>                 <a href="https://github.com/ubiquibot/conversation-rewards/pull/12#discussion_r1574492061" target="_blank" rel="noopener">I assume this is a permit for task assignee, but where are other&hellip;</a>               </h6>             </td>             <td>             <details>               <summary>                 0.5               </summary>               <pre>content:&#13;  p:&#13;    count: 20&#13;    score: 1&#13;wordValue: 0.1&#13;formattingMultiplier: 0.25&#13;</pre>              </details>             </td>             <td>0.7</td>             <td>0.35</td>           </tr>           <tr>             <td>               <h6>                 <a href="https://github.com/ubiquibot/conversation-rewards/pull/12#discussion_r1575851470" target="_blank" rel="noopener">gotcha, I thought this html is for all users</a>               </h6>             </td>             <td>             <details>               <summary>                 0.225               </summary>               <pre>content:&#13;  p:&#13;    count: 9&#13;    score: 1&#13;wordValue: 0.1&#13;formattingMultiplier: 0.25&#13;</pre>              </details>             </td>             <td>0.7</td>             <td>0.1575</td>           </tr>           <tr>             <td>               <h6>                 <a href="https://github.com/ubiquibot/conversation-rewards/pull/12#discussion_r1576482609" target="_blank" rel="noopener">I can see from the example that it works correctly but when read&hellip;</a>               </h6>             </td>             <td>             <details>               <summary>                 1.525               </summary>               <pre>content:&#13;  p:&#13;    count: 61&#13;    score: 1&#13;wordValue: 0.1&#13;formattingMultiplier: 0.25&#13;</pre>              </details>             </td>             <td>0.7</td>             <td>1.0675</td>           </tr>           <tr>             <td>               <h6>                 <a href="https://github.com/ubiquibot/conversation-rewards/pull/12#discussion_r1578040543" target="_blank" rel="noopener">Ok so we need it for precise floating point calculations, in tha&hellip;</a>               </h6>             </td>             <td>             <details>               <summary>                 0.425               </summary>               <pre>content:&#13;  p:&#13;    count: 17&#13;    score: 1&#13;wordValue: 0.1&#13;formattingMultiplier: 0.25&#13;</pre>              </details>             </td>             <td>0.7</td>             <td>0.2975</td>           </tr>           <tr>             <td>               <h6>                 <a href="https://github.com/ubiquibot/conversation-rewards/pull/12#discussion_r1578050965" target="_blank" rel="noopener">why is it &#96;ISSUER&#96; which is meant for author of issue/re&hellip;</a>               </h6>             </td>             <td>             <details>               <summary>                 0.875               </summary>               <pre>content:&#13;  p:&#13;    count: 33&#13;    score: 1&#13;  code:&#13;    count: 2&#13;    score: 1&#13;wordValue: 0.1&#13;formattingMultiplier: 0.25&#13;</pre>              </details>             </td>             <td>0.7</td>             <td>0.6125</td>           </tr>           <tr>             <td>               <h6>                 <a href="https://github.com/ubiquibot/conversation-rewards/pull/12#discussion_r1579556333" target="_blank" rel="noopener">this makes more sense!</a>               </h6>             </td>             <td>             <details>               <summary>                 0.1               </summary>               <pre>content:&#13;  p:&#13;    count: 4&#13;    score: 1&#13;wordValue: 0.1&#13;formattingMultiplier: 0.25&#13;</pre>              </details>             </td>             <td>0.7</td>             <td>0.07</td>           </tr>         </tbody>       </table>     </details>
-=======
-<details>       <summary>         <b>           <h3>             <a href="https://pay.ubq.fi?claim=W3sidHlwZSI6ImVyYzIwLXBlcm1pdCIsInBlcm1pdCI6eyJwZXJtaXR0ZWQiOnsidG9rZW4iOiIweGU5MUQxNTNFMGI0MTUxOEEyQ2U4RGQzRDc5NDRGYTg2MzQ2M2E5N2QiLCJhbW91bnQiOiI0NzUwMDAwMDAwMDAwMDAwMDAwMCJ9LCJub25jZSI6IjEwODAwNTI0OTcwODY5MDEwODU1NTU2MTA2MzI5OTM1MDQ1MTQwNTQ2NDU1MDc5NDkxNzkwNzI0NjYzNjk1OTk5MTMyMjMxMTU3Nzc2NiIsImRlYWRsaW5lIjoiNTc4OTYwNDQ2MTg2NTgwOTc3MTE3ODU0OTI1MDQzNDM5NTM5MjY2MzQ5OTIzMzI4MjAyODIwMTk3Mjg3OTIwMDM5NTY1NjQ4MTk5NjcifSwidHJhbnNmZXJEZXRhaWxzIjp7InRvIjoiMHg0RDA3MDRmNDAwRDU3QmE5M2VFYTg4NzY1QzNGY0RCRDgyNmRDRmM0IiwicmVxdWVzdGVkQW1vdW50IjoiNDc1MDAwMDAwMDAwMDAwMDAwMDAifSwib3duZXIiOiIweGQ5NTMwRjNmYkJFYTExYmVEMDFEQzA5RTc5MzE4ZjJmMjAyMjM3MTYiLCJzaWduYXR1cmUiOiIweDU2N2I4YmE0ZmU2NTk2ZGM4ZDBkYmVkYzk0MmEyMWQ2Y2FjMzBhMmFiZDBjODMyODRiMGUyNGNkOGEwOTA3YmMwYjA0MGU1YmVlOGViMDhmMDVkZjU0M2JhMmUzODI5YmE4YTU0ZTQ1Y2YyNjk2NDk1MzczMDAwZTM1NmFmMzlkMWIiLCJuZXR3b3JrSWQiOjEwMH1d" target="_blank" rel="noopener">               [ 47.5 WXDAI ]             </a>           </h3>           <h6>             @gitcoindev           </h6>         </b>       </summary>       <h6>Contributions Overview</h6>       <table>         <thead>           <tr>             <th>View</th>             <th>Contribution</th>             <th>Count</th>             <th>Reward</th>           </tr>         </thead>         <tbody>                      <tr>             <td>Issue</td>             <td>Task</td>             <td>1</td>             <td>37.5</td>           </tr>           <tr>             <td>Issue</td>             <td>Comment</td>             <td>1</td>             <td>0</td>           </tr>           <tr>             <td>Review</td>             <td>Comment</td>             <td>3</td>             <td>10</td>           </tr>         </tbody>       </table>       <h6>Conversation Incentives</h6>       <table>         <thead>           <tr>             <th>Comment</th>             <th>Formatting</th>             <th>Relevance</th>             <th>Reward</th>           </tr>         </thead>         <tbody>                      <tr>             <td>               <h6>                 <a href="https://github.com/ubiquibot/comment-incentives/issues/22#issuecomment-1949333227" target="_blank" rel="noopener">@molecula451 I tried to override X25519_PRIVATE_KEY but it did n&hellip;</a>               </h6>             </td>             <td>             <details>               <summary>                 0               </summary>               <pre>content:&#13;  p:&#13;    symbols:&#13;      \b\w+\b:&#13;        count: 49&#13;        multiplier: 0&#13;    score: 1&#13;multiplier: 0&#13;</pre>              </details>             </td>             <td>0.8</td>             <td>-</td>           </tr>           <tr>             <td>               <h6>                 <a href="https://github.com/ubiquibot/comment-incentives/pull/25" target="_blank" rel="noopener">The new evmPrivateKeyEncrypted generated for address 0x3a2E44e10&hellip;</a>               </h6>             </td>             <td>             <details>               <summary>                 0               </summary>               <pre>content:&#13;  p:&#13;    symbols:&#13;      \b\w+\b:&#13;        count: 18&#13;        multiplier: 0&#13;    score: 1&#13;multiplier: 0&#13;</pre>              </details>             </td>             <td>0.8</td>             <td>-</td>           </tr>           <tr>             <td>               <h6>                 <a href="https://github.com/ubiquibot/comment-incentives/pull/25#issuecomment-1949044575" target="_blank" rel="noopener">@pavlovcik @molecula451 please check now again, I added to docs.</a>               </h6>             </td>             <td>             <details>               <summary>                 4               </summary>               <pre>content:&#13;  p:&#13;    symbols:&#13;      \b\w+\b:&#13;        count: 10&#13;        multiplier: 0.2&#13;    score: 1&#13;multiplier: 2&#13;</pre>              </details>             </td>             <td>1</td>             <td>4</td>           </tr>           <tr>             <td>               <h6>                 <a href="https://github.com/ubiquibot/comment-incentives/pull/25#issuecomment-1949046925" target="_blank" rel="noopener">No way, full details are available in plain sight, only for test&hellip;</a>               </h6>             </td>             <td>             <details>               <summary>                 6               </summary>               <pre>content:&#13;  p:&#13;    symbols:&#13;      \b\w+\b:&#13;        count: 15&#13;        multiplier: 0.2&#13;    score: 1&#13;multiplier: 2&#13;</pre>              </details>             </td>             <td>1</td>             <td>6</td>           </tr>         </tbody>       </table>     </details><details>       <summary>         <b>           <h3>             <a href="https://pay.ubq.fi?claim=W3sidHlwZSI6ImVyYzIwLXBlcm1pdCIsInBlcm1pdCI6eyJwZXJtaXR0ZWQiOnsidG9rZW4iOiIweGU5MUQxNTNFMGI0MTUxOEEyQ2U4RGQzRDc5NDRGYTg2MzQ2M2E5N2QiLCJhbW91bnQiOiIyMDU1MDAwMDAwMDAwMDAwMDAwIn0sIm5vbmNlIjoiNTI3ODUzNTAyNjczOTk4MzczNzk3NzMyNTIzMjczMjE4NDgwMzIwMjAyMzk4MjQ4NjYyMDQ3Mjc0NTUzMTcwMTIzMDk3NjYwMDQ2OTciLCJkZWFkbGluZSI6IjU3ODk2MDQ0NjE4NjU4MDk3NzExNzg1NDkyNTA0MzQzOTUzOTI2NjM0OTkyMzMyODIwMjgyMDE5NzI4NzkyMDAzOTU2NTY0ODE5OTY3In0sInRyYW5zZmVyRGV0YWlscyI6eyJ0byI6IjB4NEQwNzA0ZjQwMEQ1N0JhOTNlRWE4ODc2NUMzRmNEQkQ4MjZkQ0ZjNCIsInJlcXVlc3RlZEFtb3VudCI6IjIwNTUwMDAwMDAwMDAwMDAwMDAifSwib3duZXIiOiIweGQ5NTMwRjNmYkJFYTExYmVEMDFEQzA5RTc5MzE4ZjJmMjAyMjM3MTYiLCJzaWduYXR1cmUiOiIweGM0NGFmOTdmMDE2Y2RjZjg3YzlhMjk2ZWYyYTNlMDRiZTIwOWFlNWMyMDc2Y2UxNDRlMjc4MzkzMDRjNmQ4MWQ2NTQxNjVmOTgxYTE4MWYyM2Q0YmIwZDBlNzVlYWY3ZGY2OGY4ZDc2MTFlNTI1NWZlYWFjOWM2YmIwNGE4YjFiMWIiLCJuZXR3b3JrSWQiOjEwMH1d" target="_blank" rel="noopener">               [ 2.055 WXDAI ]             </a>           </h3>           <h6>             @molecula451           </h6>         </b>       </summary>       <h6>Contributions Overview</h6>       <table>         <thead>           <tr>             <th>View</th>             <th>Contribution</th>             <th>Count</th>             <th>Reward</th>           </tr>         </thead>         <tbody>                      <tr>             <td>Issue</td>             <td>Comment</td>             <td>6</td>             <td>1.58</td>           </tr>           <tr>             <td>Review</td>             <td>Comment</td>             <td>2</td>             <td>0.475</td>           </tr>         </tbody>       </table>       <h6>Conversation Incentives</h6>       <table>         <thead>           <tr>             <th>Comment</th>             <th>Formatting</th>             <th>Relevance</th>             <th>Reward</th>           </tr>         </thead>         <tbody>                      <tr>             <td>               <h6>                 <a href="https://github.com/ubiquibot/comment-incentives/issues/22#issuecomment-1948916343" target="_blank" rel="noopener">pavlovcik i think we need to update a bit the readme ![image_20&hellip;</a>               </h6>             </td>             <td>             <details>               <summary>                 0.375               </summary>               <pre>content:&#13;  p:&#13;    symbols:&#13;      \b\w+\b:&#13;        count: 15&#13;        multiplier: 0.1&#13;    score: 1&#13;  img:&#13;    symbols:&#13;      \b\w+\b:&#13;        count: 1&#13;        multiplier: 0.1&#13;    score: 0&#13;multiplier: 0.25&#13;</pre>              </details>             </td>             <td>0.8</td>             <td>0.3</td>           </tr>           <tr>             <td>               <h6>                 <a href="https://github.com/ubiquibot/comment-incentives/issues/22#issuecomment-1948989989" target="_blank" rel="noopener">let us know when done</a>               </h6>             </td>             <td>             <details>               <summary>                 0.125               </summary>               <pre>content:&#13;  p:&#13;    symbols:&#13;      \b\w+\b:&#13;        count: 5&#13;        multiplier: 0.1&#13;    score: 1&#13;multiplier: 0.25&#13;</pre>              </details>             </td>             <td>0.8</td>             <td>0.1</td>           </tr>           <tr>             <td>               <h6>                 <a href="https://github.com/ubiquibot/comment-incentives/issues/22#issuecomment-1949195772" target="_blank" rel="noopener">https://github.com/ubiquibot/comment-incentives/actions/runs/793&hellip;</a>               </h6>             </td>             <td>             <details>               <summary>                 0.35               </summary>               <pre>content:&#13;  p:&#13;    symbols:&#13;      \b\w+\b:&#13;        count: 14&#13;        multiplier: 0.1&#13;    score: 1&#13;multiplier: 0.25&#13;</pre>              </details>             </td>             <td>0.8</td>             <td>0.28</td>           </tr>           <tr>             <td>               <h6>                 <a href="https://github.com/ubiquibot/comment-incentives/issues/22#issuecomment-1949564869" target="_blank" rel="noopener">@pavlovcik permitted with hard debug (tho no funds in the privat&hellip;</a>               </h6>             </td>             <td>             <details>               <summary>                 0.3               </summary>               <pre>content:&#13;  p:&#13;    symbols:&#13;      \b\w+\b:&#13;        count: 12&#13;        multiplier: 0.1&#13;    score: 1&#13;multiplier: 0.25&#13;</pre>              </details>             </td>             <td>0.8</td>             <td>0.24</td>           </tr>           <tr>             <td>               <h6>                 <a href="https://github.com/ubiquibot/comment-incentives/issues/22#issuecomment-1949635137" target="_blank" rel="noopener">pavlovcik i re-generated the X25519 to trigger the permit, what &hellip;</a>               </h6>             </td>             <td>             <details>               <summary>                 0.775               </summary>               <pre>content:&#13;  p:&#13;    symbols:&#13;      \b\w+\b:&#13;        count: 31&#13;        multiplier: 0.1&#13;    score: 1&#13;multiplier: 0.25&#13;</pre>              </details>             </td>             <td>0.8</td>             <td>0.62</td>           </tr>           <tr>             <td>               <h6>                 <a href="https://github.com/ubiquibot/comment-incentives/issues/22#issuecomment-1949639196" target="_blank" rel="noopener">sure thing</a>               </h6>             </td>             <td>             <details>               <summary>                 0.05               </summary>               <pre>content:&#13;  p:&#13;    symbols:&#13;      \b\w+\b:&#13;        count: 2&#13;        multiplier: 0.1&#13;    score: 1&#13;multiplier: 0.25&#13;</pre>              </details>             </td>             <td>0.8</td>             <td>0.04</td>           </tr>           <tr>             <td>               <h6>                 <a href="https://github.com/ubiquibot/comment-incentives/pull/25#issuecomment-1949038563" target="_blank" rel="noopener">indeed</a>               </h6>             </td>             <td>             <details>               <summary>                 0.025               </summary>               <pre>content:&#13;  p:&#13;    symbols:&#13;      \b\w+\b:&#13;        count: 1&#13;        multiplier: 0.1&#13;    score: 1&#13;multiplier: 0.25&#13;</pre>              </details>             </td>             <td>1</td>             <td>0.025</td>           </tr>           <tr>             <td>               <h6>                 <a href="https://github.com/ubiquibot/comment-incentives/pull/25#issuecomment-1949044855" target="_blank" rel="noopener">go to go pavlovick, we'll be using this one for test only or tes&hellip;</a>               </h6>             </td>             <td>             <details>               <summary>                 0.45               </summary>               <pre>content:&#13;  p:&#13;    symbols:&#13;      \b\w+\b:&#13;        count: 18&#13;        multiplier: 0.1&#13;    score: 1&#13;multiplier: 0.25&#13;</pre>              </details>             </td>             <td>1</td>             <td>0.45</td>           </tr>         </tbody>       </table>     </details><details>       <summary>         <b>           <h3>             <a href="https://pay.ubq.fi?claim=W3sidHlwZSI6ImVyYzIwLXBlcm1pdCIsInBlcm1pdCI6eyJwZXJtaXR0ZWQiOnsidG9rZW4iOiIweGU5MUQxNTNFMGI0MTUxOEEyQ2U4RGQzRDc5NDRGYTg2MzQ2M2E5N2QiLCJhbW91bnQiOiIxMDA5ODAwMDAwMDAwMDAwMDAwMDAifSwibm9uY2UiOiIxMzk4MDc3NDQ3Njk3Njc2NDUwNDg5OTI1OTY3MjgzNzQyNDc1NDg5MTE2OTQzMTAxODM2MjUyODIwMzEyOTk2OTU5MDg4MjA4MTYxIiwiZGVhZGxpbmUiOiI1Nzg5NjA0NDYxODY1ODA5NzcxMTc4NTQ5MjUwNDM0Mzk1MzkyNjYzNDk5MjMzMjgyMDI4MjAxOTcyODc5MjAwMzk1NjU2NDgxOTk2NyJ9LCJ0cmFuc2ZlckRldGFpbHMiOnsidG8iOiIweDREMDcwNGY0MDBENTdCYTkzZUVhODg3NjVDM0ZjREJEODI2ZENGYzQiLCJyZXF1ZXN0ZWRBbW91bnQiOiIxMDA5ODAwMDAwMDAwMDAwMDAwMDAifSwib3duZXIiOiIweGQ5NTMwRjNmYkJFYTExYmVEMDFEQzA5RTc5MzE4ZjJmMjAyMjM3MTYiLCJzaWduYXR1cmUiOiIweDM1MTczYjc5YzA4NjY3YTU0NTljZjY1ZjA0NjQ4YjQ5MWQ4ZDQyNDcyYTE0NmUwNDUxYzc0NTU4NmM3MTVhMTU3ODMxZGJhOTIzZWFlNDEwY2Q1YTU3NjNlNDdjNWVkODAyZmQzN2I2ZWNlZDk1MmUwYWM3ZGIxYzc0N2UyMjI2MWIiLCJuZXR3b3JrSWQiOjEwMH1d" target="_blank" rel="noopener">               [ 100.98 WXDAI ]             </a>           </h3>           <h6>             @0x4007           </h6>         </b>       </summary>       <h6>Contributions Overview</h6>       <table>         <thead>           <tr>             <th>View</th>             <th>Contribution</th>             <th>Count</th>             <th>Reward</th>           </tr>         </thead>         <tbody>                      <tr>             <td>Issue</td>             <td>Specification</td>             <td>1</td>             <td>5.7</td>           </tr>           <tr>             <td>Issue</td>             <td>Comment</td>             <td>6</td>             <td>28.48</td>           </tr>           <tr>             <td>Review</td>             <td>Comment</td>             <td>3</td>             <td>66.8</td>           </tr>         </tbody>       </table>       <h6>Conversation Incentives</h6>       <table>         <thead>           <tr>             <th>Comment</th>             <th>Formatting</th>             <th>Relevance</th>             <th>Reward</th>           </tr>         </thead>         <tbody>                      <tr>             <td>               <h6>                 <a href="https://github.com/ubiquibot/comment-incentives/issues/22" target="_blank" rel="noopener">Can somebody work on generating a new &#96;X25519_PRIVATE_KEY&#9&hellip;</a>               </h6>             </td>             <td>             <details>               <summary>                 5.7               </summary>               <pre>content:&#13;  p:&#13;    symbols:&#13;      \b\w+\b:&#13;        count: 20&#13;        multiplier: 0.1&#13;    score: 1&#13;  code:&#13;    symbols:&#13;      \b\w+\b:&#13;        count: 2&#13;        multiplier: 0.1&#13;    score: 1&#13;  ol:&#13;    symbols:&#13;      \b\w+\b:&#13;        count: 52&#13;        multiplier: 0.1&#13;    score: 0&#13;  li:&#13;    symbols:&#13;      \b\w+\b:&#13;        count: 35&#13;        multiplier: 0.1&#13;    score: 1&#13;  em:&#13;    symbols:&#13;      \b\w+\b:&#13;        count: 15&#13;        multiplier: 0.1&#13;    score: 0&#13;multiplier: 1&#13;</pre>              </details>             </td>             <td>1</td>             <td>5.7</td>           </tr>           <tr>             <td>               <h6>                 <a href="https://github.com/ubiquibot/comment-incentives/issues/22#issuecomment-1948930217" target="_blank" rel="noopener">Link below for conversation context. It was to me. Anyways you n&hellip;</a>               </h6>             </td>             <td>             <details>               <summary>                 4.2               </summary>               <pre>content:&#13;  p:&#13;    symbols:&#13;      \b\w+\b:&#13;        count: 21&#13;        multiplier: 0.2&#13;    score: 1&#13;multiplier: 1&#13;</pre>              </details>             </td>             <td>0.8</td>             <td>3.36</td>           </tr>           <tr>             <td>               <h6>                 <a href="https://github.com/ubiquibot/comment-incentives/issues/22#issuecomment-1949201722" target="_blank" rel="noopener">In the repository secrets I think I need to change the key to ma&hellip;</a>               </h6>             </td>             <td>             <details>               <summary>                 3.2               </summary>               <pre>content:&#13;  p:&#13;    symbols:&#13;      \b\w+\b:&#13;        count: 16&#13;        multiplier: 0.2&#13;    score: 1&#13;multiplier: 1&#13;</pre>              </details>             </td>             <td>0.8</td>             <td>2.56</td>           </tr>           <tr>             <td>               <h6>                 <a href="https://github.com/ubiquibot/comment-incentives/issues/22#issuecomment-1949203681" target="_blank" rel="noopener">I just changed it to &#96;627H-BcWbcp_O3YmQGIA6MqgxVsFuplFCA9DK3&hellip;</a>               </h6>             </td>             <td>             <details>               <summary>                 14.6               </summary>               <pre>content:&#13;  p:&#13;    symbols:&#13;      \b\w+\b:&#13;        count: 71&#13;        multiplier: 0.2&#13;    score: 1&#13;  code:&#13;    symbols:&#13;      \b\w+\b:&#13;        count: 2&#13;        multiplier: 0.2&#13;    score: 1&#13;multiplier: 1&#13;</pre>              </details>             </td>             <td>0.8</td>             <td>11.68</td>           </tr>           <tr>             <td>               <h6>                 <a href="https://github.com/ubiquibot/comment-incentives/issues/22#issuecomment-1949633751" target="_blank" rel="noopener">I don't understand what you mean by this</a>               </h6>             </td>             <td>             <details>               <summary>                 1.8               </summary>               <pre>content:&#13;  p:&#13;    symbols:&#13;      \b\w+\b:&#13;        count: 9&#13;        multiplier: 0.2&#13;    score: 1&#13;multiplier: 1&#13;</pre>              </details>             </td>             <td>0.8</td>             <td>1.44</td>           </tr>           <tr>             <td>               <h6>                 <a href="https://github.com/ubiquibot/comment-incentives/issues/22#issuecomment-1949639054" target="_blank" rel="noopener">I'll investigate more on my computer later.</a>               </h6>             </td>             <td>             <details>               <summary>                 1.6               </summary>               <pre>content:&#13;  p:&#13;    symbols:&#13;      \b\w+\b:&#13;        count: 8&#13;        multiplier: 0.2&#13;    score: 1&#13;multiplier: 1&#13;</pre>              </details>             </td>             <td>0.8</td>             <td>1.28</td>           </tr>           <tr>             <td>               <h6>                 <a href="https://github.com/ubiquibot/comment-incentives/issues/22#issuecomment-1949642845" target="_blank" rel="noopener">Will it be an issue if I revert to the commit and secret that I &hellip;</a>               </h6>             </td>             <td>             <details>               <summary>                 10.2               </summary>               <pre>content:&#13;  p:&#13;    symbols:&#13;      \b\w+\b:&#13;        count: 51&#13;        multiplier: 0.2&#13;    score: 1&#13;multiplier: 1&#13;</pre>              </details>             </td>             <td>0.8</td>             <td>8.16</td>           </tr>           <tr>             <td>               <h6>                 <a href="https://github.com/ubiquibot/comment-incentives/pull/25#issuecomment-1949021356" target="_blank" rel="noopener">Need to document a private key too</a>               </h6>             </td>             <td>             <details>               <summary>                 0.7               </summary>               <pre>content:&#13;  p:&#13;    symbols:&#13;      \b\w+\b:&#13;        count: 7&#13;        multiplier: 0.1&#13;    score: 1&#13;multiplier: 1&#13;</pre>              </details>             </td>             <td>1</td>             <td>0.7</td>           </tr>           <tr>             <td>               <h6>                 <a href="https://github.com/ubiquibot/comment-incentives/pull/25#issuecomment-1949196677" target="_blank" rel="noopener">I was editing this right now but was too slow to push.</a>               </h6>             </td>             <td>             <details>               <summary>                 1.2               </summary>               <pre>content:&#13;  p:&#13;    symbols:&#13;      \b\w+\b:&#13;        count: 12&#13;        multiplier: 0.1&#13;    score: 1&#13;multiplier: 1&#13;</pre>              </details>             </td>             <td>1</td>             <td>1.2</td>           </tr>           <tr>             <td>               <h6>                 <a href="https://github.com/ubiquibot/comment-incentives/pull/25#issuecomment-1949196678" target="_blank" rel="noopener">I am quoting some code! &lt;task-lists sortable=""&gt; &lt;tab&hellip;</a>               </h6>             </td>             <td>             <details>               <summary>                 64.9               </summary>               <pre>content:&#13;  p:&#13;    symbols:&#13;      \b\w+\b:&#13;        count: 641&#13;        multiplier: 0.1&#13;    score: 1&#13;  code:&#13;    symbols:&#13;      \b\w+\b:&#13;        count: 1&#13;        multiplier: 0.1&#13;    score: 1&#13;  a:&#13;    symbols:&#13;      \b\w+\b:&#13;        count: 1&#13;        multiplier: 0.1&#13;    score: 1&#13;  ul:&#13;    symbols:&#13;      \b\w+\b:&#13;        count: 4&#13;        multiplier: 0.1&#13;    score: 1&#13;  li:&#13;    symbols:&#13;      \b\w+\b:&#13;        count: 2&#13;        multiplier: 0.1&#13;    score: 1&#13;multiplier: 1&#13;</pre>              </details>             </td>             <td>1</td>             <td>64.9</td>           </tr>         </tbody>       </table>     </details>
->>>>>>> 9853408f
 <!--
 https://github.com/ubiquibot/conversation-rewards/actions/runs/1
 {
@@ -23,25 +19,12 @@
           "formatting": {
             "content": {
               "p": {
-<<<<<<< HEAD
                 "count": 19,
                 "score": 1
               }
             },
             "wordValue": 0.2,
             "formattingMultiplier": 1
-=======
-                "symbols": {
-                  "\\b\\w+\\b": {
-                    "count": 49,
-                    "multiplier": 0
-                  }
-                },
-                "score": 1
-              }
-            },
-            "multiplier": 0
->>>>>>> 9853408f
           },
           "reward": 3.04,
           "relevance": 0.8
@@ -56,7 +39,6 @@
           "formatting": {
             "content": {
               "p": {
-<<<<<<< HEAD
                 "count": 12,
                 "score": 1
               },
@@ -71,18 +53,6 @@
             },
             "wordValue": 0.2,
             "formattingMultiplier": 1
-=======
-                "symbols": {
-                  "\\b\\w+\\b": {
-                    "count": 18,
-                    "multiplier": 0
-                  }
-                },
-                "score": 1
-              }
-            },
-            "multiplier": 0
->>>>>>> 9853408f
           },
           "reward": 16.8,
           "relevance": 0.8
@@ -97,7 +67,6 @@
           "formatting": {
             "content": {
               "p": {
-<<<<<<< HEAD
                 "count": 106,
                 "score": 1
               },
@@ -108,18 +77,6 @@
             },
             "wordValue": 0.2,
             "formattingMultiplier": 1
-=======
-                "symbols": {
-                  "\\b\\w+\\b": {
-                    "count": 10,
-                    "multiplier": 0.2
-                  }
-                },
-                "score": 1
-              }
-            },
-            "multiplier": 2
->>>>>>> 9853408f
           },
           "reward": 17.44,
           "relevance": 0.8
@@ -134,7 +91,6 @@
           "formatting": {
             "content": {
               "p": {
-<<<<<<< HEAD
                 "count": 135,
                 "score": 1
               },
@@ -145,35 +101,11 @@
             },
             "wordValue": 0.2,
             "formattingMultiplier": 1
-=======
-                "symbols": {
-                  "\\b\\w+\\b": {
-                    "count": 15,
-                    "multiplier": 0.2
-                  }
-                },
-                "score": 1
-              }
-            },
-            "multiplier": 2
->>>>>>> 9853408f
           },
           "reward": 21.76,
           "relevance": 0.8
         }
-<<<<<<< HEAD
-      },
-=======
-      }
-    ],
-    "permitUrl": "https://pay.ubq.fi?claim=W3sidHlwZSI6ImVyYzIwLXBlcm1pdCIsInBlcm1pdCI6eyJwZXJtaXR0ZWQiOnsidG9rZW4iOiIweGU5MUQxNTNFMGI0MTUxOEEyQ2U4RGQzRDc5NDRGYTg2MzQ2M2E5N2QiLCJhbW91bnQiOiI0NzUwMDAwMDAwMDAwMDAwMDAwMCJ9LCJub25jZSI6IjEwODAwNTI0OTcwODY5MDEwODU1NTU2MTA2MzI5OTM1MDQ1MTQwNTQ2NDU1MDc5NDkxNzkwNzI0NjYzNjk1OTk5MTMyMjMxMTU3Nzc2NiIsImRlYWRsaW5lIjoiNTc4OTYwNDQ2MTg2NTgwOTc3MTE3ODU0OTI1MDQzNDM5NTM5MjY2MzQ5OTIzMzI4MjAyODIwMTk3Mjg3OTIwMDM5NTY1NjQ4MTk5NjcifSwidHJhbnNmZXJEZXRhaWxzIjp7InRvIjoiMHg0RDA3MDRmNDAwRDU3QmE5M2VFYTg4NzY1QzNGY0RCRDgyNmRDRmM0IiwicmVxdWVzdGVkQW1vdW50IjoiNDc1MDAwMDAwMDAwMDAwMDAwMDAifSwib3duZXIiOiIweGQ5NTMwRjNmYkJFYTExYmVEMDFEQzA5RTc5MzE4ZjJmMjAyMjM3MTYiLCJzaWduYXR1cmUiOiIweDU2N2I4YmE0ZmU2NTk2ZGM4ZDBkYmVkYzk0MmEyMWQ2Y2FjMzBhMmFiZDBjODMyODRiMGUyNGNkOGEwOTA3YmMwYjA0MGU1YmVlOGViMDhmMDVkZjU0M2JhMmUzODI5YmE4YTU0ZTQ1Y2YyNjk2NDk1MzczMDAwZTM1NmFmMzlkMWIiLCJuZXR3b3JrSWQiOjEwMH1d",
-    "evaluationCommentHtml": "&lt;details&gt;       &lt;summary&gt;         &lt;b&gt;           &lt;h3&gt;             &lt;a href=\"https://pay.ubq.fi?claim=W3sidHlwZSI6ImVyYzIwLXBlcm1pdCIsInBlcm1pdCI6eyJwZXJtaXR0ZWQiOnsidG9rZW4iOiIweGU5MUQxNTNFMGI0MTUxOEEyQ2U4RGQzRDc5NDRGYTg2MzQ2M2E5N2QiLCJhbW91bnQiOiI0NzUwMDAwMDAwMDAwMDAwMDAwMCJ9LCJub25jZSI6IjEwODAwNTI0OTcwODY5MDEwODU1NTU2MTA2MzI5OTM1MDQ1MTQwNTQ2NDU1MDc5NDkxNzkwNzI0NjYzNjk1OTk5MTMyMjMxMTU3Nzc2NiIsImRlYWRsaW5lIjoiNTc4OTYwNDQ2MTg2NTgwOTc3MTE3ODU0OTI1MDQzNDM5NTM5MjY2MzQ5OTIzMzI4MjAyODIwMTk3Mjg3OTIwMDM5NTY1NjQ4MTk5NjcifSwidHJhbnNmZXJEZXRhaWxzIjp7InRvIjoiMHg0RDA3MDRmNDAwRDU3QmE5M2VFYTg4NzY1QzNGY0RCRDgyNmRDRmM0IiwicmVxdWVzdGVkQW1vdW50IjoiNDc1MDAwMDAwMDAwMDAwMDAwMDAifSwib3duZXIiOiIweGQ5NTMwRjNmYkJFYTExYmVEMDFEQzA5RTc5MzE4ZjJmMjAyMjM3MTYiLCJzaWduYXR1cmUiOiIweDU2N2I4YmE0ZmU2NTk2ZGM4ZDBkYmVkYzk0MmEyMWQ2Y2FjMzBhMmFiZDBjODMyODRiMGUyNGNkOGEwOTA3YmMwYjA0MGU1YmVlOGViMDhmMDVkZjU0M2JhMmUzODI5YmE4YTU0ZTQ1Y2YyNjk2NDk1MzczMDAwZTM1NmFmMzlkMWIiLCJuZXR3b3JrSWQiOjEwMH1d\" target=\"_blank\" rel=\"noopener\"&gt;               [ 47.5 WXDAI ]             &lt;/a&gt;           &lt;/h3&gt;           &lt;h6&gt;             @gitcoindev           &lt;/h6&gt;         &lt;/b&gt;       &lt;/summary&gt;       &lt;h6&gt;Contributions Overview&lt;/h6&gt;       &lt;table&gt;         &lt;thead&gt;           &lt;tr&gt;             &lt;th&gt;View&lt;/th&gt;             &lt;th&gt;Contribution&lt;/th&gt;             &lt;th&gt;Count&lt;/th&gt;             &lt;th&gt;Reward&lt;/th&gt;           &lt;/tr&gt;         &lt;/thead&gt;         &lt;tbody&gt;                      &lt;tr&gt;             &lt;td&gt;Issue&lt;/td&gt;             &lt;td&gt;Task&lt;/td&gt;             &lt;td&gt;1&lt;/td&gt;             &lt;td&gt;37.5&lt;/td&gt;           &lt;/tr&gt;           &lt;tr&gt;             &lt;td&gt;Issue&lt;/td&gt;             &lt;td&gt;Comment&lt;/td&gt;             &lt;td&gt;1&lt;/td&gt;             &lt;td&gt;0&lt;/td&gt;           &lt;/tr&gt;           &lt;tr&gt;             &lt;td&gt;Review&lt;/td&gt;             &lt;td&gt;Comment&lt;/td&gt;             &lt;td&gt;3&lt;/td&gt;             &lt;td&gt;10&lt;/td&gt;           &lt;/tr&gt;         &lt;/tbody&gt;       &lt;/table&gt;       &lt;h6&gt;Conversation Incentives&lt;/h6&gt;       &lt;table&gt;         &lt;thead&gt;           &lt;tr&gt;             &lt;th&gt;Comment&lt;/th&gt;             &lt;th&gt;Formatting&lt;/th&gt;             &lt;th&gt;Relevance&lt;/th&gt;             &lt;th&gt;Reward&lt;/th&gt;           &lt;/tr&gt;         &lt;/thead&gt;         &lt;tbody&gt;                      &lt;tr&gt;             &lt;td&gt;               &lt;h6&gt;                 &lt;a href=\"https://github.com/ubiquibot/comment-incentives/issues/22#issuecomment-1949333227\" target=\"_blank\" rel=\"noopener\"&gt;@molecula451 I tried to override X25519_PRIVATE_KEY but it did n&amp;hellip;&lt;/a&gt;               &lt;/h6&gt;             &lt;/td&gt;             &lt;td&gt;             &lt;details&gt;               &lt;summary&gt;                 0               &lt;/summary&gt;               &lt;pre&gt;content:&amp;#13;  p:&amp;#13;    symbols:&amp;#13;      \\b\\w+\\b:&amp;#13;        count: 49&amp;#13;        multiplier: 0&amp;#13;    score: 1&amp;#13;multiplier: 0&amp;#13;&lt;/pre&gt;              &lt;/details&gt;             &lt;/td&gt;             &lt;td&gt;0.8&lt;/td&gt;             &lt;td&gt;-&lt;/td&gt;           &lt;/tr&gt;           &lt;tr&gt;             &lt;td&gt;               &lt;h6&gt;                 &lt;a href=\"https://github.com/ubiquibot/comment-incentives/pull/25\" target=\"_blank\" rel=\"noopener\"&gt;The new evmPrivateKeyEncrypted generated for address 0x3a2E44e10&amp;hellip;&lt;/a&gt;               &lt;/h6&gt;             &lt;/td&gt;             &lt;td&gt;             &lt;details&gt;               &lt;summary&gt;                 0               &lt;/summary&gt;               &lt;pre&gt;content:&amp;#13;  p:&amp;#13;    symbols:&amp;#13;      \\b\\w+\\b:&amp;#13;        count: 18&amp;#13;        multiplier: 0&amp;#13;    score: 1&amp;#13;multiplier: 0&amp;#13;&lt;/pre&gt;              &lt;/details&gt;             &lt;/td&gt;             &lt;td&gt;0.8&lt;/td&gt;             &lt;td&gt;-&lt;/td&gt;           &lt;/tr&gt;           &lt;tr&gt;             &lt;td&gt;               &lt;h6&gt;                 &lt;a href=\"https://github.com/ubiquibot/comment-incentives/pull/25#issuecomment-1949044575\" target=\"_blank\" rel=\"noopener\"&gt;@pavlovcik @molecula451 please check now again, I added to docs.&lt;/a&gt;               &lt;/h6&gt;             &lt;/td&gt;             &lt;td&gt;             &lt;details&gt;               &lt;summary&gt;                 4               &lt;/summary&gt;               &lt;pre&gt;content:&amp;#13;  p:&amp;#13;    symbols:&amp;#13;      \\b\\w+\\b:&amp;#13;        count: 10&amp;#13;        multiplier: 0.2&amp;#13;    score: 1&amp;#13;multiplier: 2&amp;#13;&lt;/pre&gt;              &lt;/details&gt;             &lt;/td&gt;             &lt;td&gt;1&lt;/td&gt;             &lt;td&gt;4&lt;/td&gt;           &lt;/tr&gt;           &lt;tr&gt;             &lt;td&gt;               &lt;h6&gt;                 &lt;a href=\"https://github.com/ubiquibot/comment-incentives/pull/25#issuecomment-1949046925\" target=\"_blank\" rel=\"noopener\"&gt;No way, full details are available in plain sight, only for test&amp;hellip;&lt;/a&gt;               &lt;/h6&gt;             &lt;/td&gt;             &lt;td&gt;             &lt;details&gt;               &lt;summary&gt;                 6               &lt;/summary&gt;               &lt;pre&gt;content:&amp;#13;  p:&amp;#13;    symbols:&amp;#13;      \\b\\w+\\b:&amp;#13;        count: 15&amp;#13;        multiplier: 0.2&amp;#13;    score: 1&amp;#13;multiplier: 2&amp;#13;&lt;/pre&gt;              &lt;/details&gt;             &lt;/td&gt;             &lt;td&gt;1&lt;/td&gt;             &lt;td&gt;6&lt;/td&gt;           &lt;/tr&gt;         &lt;/tbody&gt;       &lt;/table&gt;     &lt;/details&gt;"
-  },
-  "molecula451": {
-    "total": 2.055,
-    "userId": 41552663,
-    "comments": [
->>>>>>> 9853408f
+      },
       {
         "id": 2036411811,
         "content": "But then how do we consider the formatting of that output?\r\nPractical case: we want to post a comment when a user queries a wallet. That comment is 'user name': 'wallet 0x0'\r\nKernel calls the comment plugin, saying that it wants a comment to be posted. Should the Kernel send the rendering it wants, should the comment plugin transform the data to HTML?\r\nThen, comment-reward wants to post the results. Should ask the Kernel to call the comment plugin, but then formatting is different. Should the Kernel notify the comment plugin that it wants a different output formatting? Should the Kernel compute beforehand the HTML and send it to the comment plugin?\r\nMight be something I don't grasp there. Because I do understand your use case but it seems to be very deterministic on what is the purpose of the plugins which kinda defeats the purpose of having plugins, looks more like a monolithic approach to me",
@@ -183,34 +115,12 @@
           "formatting": {
             "content": {
               "p": {
-<<<<<<< HEAD
                 "count": 157,
                 "score": 1
               }
             },
             "wordValue": 0.2,
             "formattingMultiplier": 1
-=======
-                "symbols": {
-                  "\\b\\w+\\b": {
-                    "count": 15,
-                    "multiplier": 0.1
-                  }
-                },
-                "score": 1
-              },
-              "img": {
-                "symbols": {
-                  "\\b\\w+\\b": {
-                    "count": 1,
-                    "multiplier": 0.1
-                  }
-                },
-                "score": 0
-              }
-            },
-            "multiplier": 0.25
->>>>>>> 9853408f
           },
           "reward": 25.12,
           "relevance": 0.8
@@ -225,25 +135,12 @@
           "formatting": {
             "content": {
               "p": {
-<<<<<<< HEAD
                 "count": 54,
                 "score": 1
               }
             },
             "wordValue": 0.2,
             "formattingMultiplier": 1
-=======
-                "symbols": {
-                  "\\b\\w+\\b": {
-                    "count": 5,
-                    "multiplier": 0.1
-                  }
-                },
-                "score": 1
-              }
-            },
-            "multiplier": 0.25
->>>>>>> 9853408f
           },
           "reward": 8.64,
           "relevance": 0.8
@@ -258,7 +155,6 @@
           "formatting": {
             "content": {
               "p": {
-<<<<<<< HEAD
                 "count": 84,
                 "score": 1
               },
@@ -271,20 +167,6 @@
             "formattingMultiplier": 1
           },
           "reward": 13.6,
-=======
-                "symbols": {
-                  "\\b\\w+\\b": {
-                    "count": 14,
-                    "multiplier": 0.1
-                  }
-                },
-                "score": 1
-              }
-            },
-            "multiplier": 0.25
-          },
-          "reward": 0.28,
->>>>>>> 9853408f
           "relevance": 0.8
         }
       },
@@ -297,7 +179,6 @@
           "formatting": {
             "content": {
               "p": {
-<<<<<<< HEAD
                 "count": 59,
                 "score": 1
               },
@@ -308,18 +189,6 @@
             },
             "wordValue": 0.2,
             "formattingMultiplier": 1
-=======
-                "symbols": {
-                  "\\b\\w+\\b": {
-                    "count": 12,
-                    "multiplier": 0.1
-                  }
-                },
-                "score": 1
-              }
-            },
-            "multiplier": 0.25
->>>>>>> 9853408f
           },
           "reward": 10.4,
           "relevance": 0.8
@@ -334,7 +203,6 @@
           "formatting": {
             "content": {
               "p": {
-<<<<<<< HEAD
                 "count": 14,
                 "score": 1
               },
@@ -355,20 +223,6 @@
             "formattingMultiplier": 1
           },
           "reward": 9.76,
-=======
-                "symbols": {
-                  "\\b\\w+\\b": {
-                    "count": 31,
-                    "multiplier": 0.1
-                  }
-                },
-                "score": 1
-              }
-            },
-            "multiplier": 0.25
-          },
-          "reward": 0.62,
->>>>>>> 9853408f
           "relevance": 0.8
         }
       },
@@ -381,7 +235,6 @@
           "formatting": {
             "content": {
               "p": {
-<<<<<<< HEAD
                 "count": 74,
                 "score": 1
               },
@@ -400,18 +253,6 @@
             },
             "wordValue": 0.1,
             "formattingMultiplier": 1
-=======
-                "symbols": {
-                  "\\b\\w+\\b": {
-                    "count": 2,
-                    "multiplier": 0.1
-                  }
-                },
-                "score": 1
-              }
-            },
-            "multiplier": 0.25
->>>>>>> 9853408f
           },
           "reward": 9.1,
           "relevance": 1
@@ -426,7 +267,6 @@
           "formatting": {
             "content": {
               "p": {
-<<<<<<< HEAD
                 "count": 19,
                 "score": 1
               },
@@ -439,20 +279,7 @@
                 "score": 1
               }
             },
-            "wordValue": 0,
-            "formattingMultiplier": 0
-=======
-                "symbols": {
-                  "\\b\\w+\\b": {
-                    "count": 1,
-                    "multiplier": 0.1
-                  }
-                },
-                "score": 1
-              }
-            },
-            "multiplier": 0.25
->>>>>>> 9853408f
+            "multiplier": 0
           },
           "reward": 0,
           "relevance": 0.7
@@ -468,7 +295,6 @@
           "formatting": {
             "content": {
               "p": {
-<<<<<<< HEAD
                 "count": 61,
                 "score": 1
               },
@@ -479,35 +305,11 @@
             },
             "wordValue": 0.2,
             "formattingMultiplier": 2
-=======
-                "symbols": {
-                  "\\b\\w+\\b": {
-                    "count": 18,
-                    "multiplier": 0.1
-                  }
-                },
-                "score": 1
-              }
-            },
-            "multiplier": 0.25
->>>>>>> 9853408f
           },
           "reward": 18.2,
           "relevance": 0.7
         }
-<<<<<<< HEAD
-      },
-=======
-      }
-    ],
-    "permitUrl": "https://pay.ubq.fi?claim=W3sidHlwZSI6ImVyYzIwLXBlcm1pdCIsInBlcm1pdCI6eyJwZXJtaXR0ZWQiOnsidG9rZW4iOiIweGU5MUQxNTNFMGI0MTUxOEEyQ2U4RGQzRDc5NDRGYTg2MzQ2M2E5N2QiLCJhbW91bnQiOiIyMDU1MDAwMDAwMDAwMDAwMDAwIn0sIm5vbmNlIjoiNTI3ODUzNTAyNjczOTk4MzczNzk3NzMyNTIzMjczMjE4NDgwMzIwMjAyMzk4MjQ4NjYyMDQ3Mjc0NTUzMTcwMTIzMDk3NjYwMDQ2OTciLCJkZWFkbGluZSI6IjU3ODk2MDQ0NjE4NjU4MDk3NzExNzg1NDkyNTA0MzQzOTUzOTI2NjM0OTkyMzMyODIwMjgyMDE5NzI4NzkyMDAzOTU2NTY0ODE5OTY3In0sInRyYW5zZmVyRGV0YWlscyI6eyJ0byI6IjB4NEQwNzA0ZjQwMEQ1N0JhOTNlRWE4ODc2NUMzRmNEQkQ4MjZkQ0ZjNCIsInJlcXVlc3RlZEFtb3VudCI6IjIwNTUwMDAwMDAwMDAwMDAwMDAifSwib3duZXIiOiIweGQ5NTMwRjNmYkJFYTExYmVEMDFEQzA5RTc5MzE4ZjJmMjAyMjM3MTYiLCJzaWduYXR1cmUiOiIweGM0NGFmOTdmMDE2Y2RjZjg3YzlhMjk2ZWYyYTNlMDRiZTIwOWFlNWMyMDc2Y2UxNDRlMjc4MzkzMDRjNmQ4MWQ2NTQxNjVmOTgxYTE4MWYyM2Q0YmIwZDBlNzVlYWY3ZGY2OGY4ZDc2MTFlNTI1NWZlYWFjOWM2YmIwNGE4YjFiMWIiLCJuZXR3b3JrSWQiOjEwMH1d",
-    "evaluationCommentHtml": "&lt;details&gt;       &lt;summary&gt;         &lt;b&gt;           &lt;h3&gt;             &lt;a href=\"https://pay.ubq.fi?claim=W3sidHlwZSI6ImVyYzIwLXBlcm1pdCIsInBlcm1pdCI6eyJwZXJtaXR0ZWQiOnsidG9rZW4iOiIweGU5MUQxNTNFMGI0MTUxOEEyQ2U4RGQzRDc5NDRGYTg2MzQ2M2E5N2QiLCJhbW91bnQiOiIyMDU1MDAwMDAwMDAwMDAwMDAwIn0sIm5vbmNlIjoiNTI3ODUzNTAyNjczOTk4MzczNzk3NzMyNTIzMjczMjE4NDgwMzIwMjAyMzk4MjQ4NjYyMDQ3Mjc0NTUzMTcwMTIzMDk3NjYwMDQ2OTciLCJkZWFkbGluZSI6IjU3ODk2MDQ0NjE4NjU4MDk3NzExNzg1NDkyNTA0MzQzOTUzOTI2NjM0OTkyMzMyODIwMjgyMDE5NzI4NzkyMDAzOTU2NTY0ODE5OTY3In0sInRyYW5zZmVyRGV0YWlscyI6eyJ0byI6IjB4NEQwNzA0ZjQwMEQ1N0JhOTNlRWE4ODc2NUMzRmNEQkQ4MjZkQ0ZjNCIsInJlcXVlc3RlZEFtb3VudCI6IjIwNTUwMDAwMDAwMDAwMDAwMDAifSwib3duZXIiOiIweGQ5NTMwRjNmYkJFYTExYmVEMDFEQzA5RTc5MzE4ZjJmMjAyMjM3MTYiLCJzaWduYXR1cmUiOiIweGM0NGFmOTdmMDE2Y2RjZjg3YzlhMjk2ZWYyYTNlMDRiZTIwOWFlNWMyMDc2Y2UxNDRlMjc4MzkzMDRjNmQ4MWQ2NTQxNjVmOTgxYTE4MWYyM2Q0YmIwZDBlNzVlYWY3ZGY2OGY4ZDc2MTFlNTI1NWZlYWFjOWM2YmIwNGE4YjFiMWIiLCJuZXR3b3JrSWQiOjEwMH1d\" target=\"_blank\" rel=\"noopener\"&gt;               [ 2.055 WXDAI ]             &lt;/a&gt;           &lt;/h3&gt;           &lt;h6&gt;             @molecula451           &lt;/h6&gt;         &lt;/b&gt;       &lt;/summary&gt;       &lt;h6&gt;Contributions Overview&lt;/h6&gt;       &lt;table&gt;         &lt;thead&gt;           &lt;tr&gt;             &lt;th&gt;View&lt;/th&gt;             &lt;th&gt;Contribution&lt;/th&gt;             &lt;th&gt;Count&lt;/th&gt;             &lt;th&gt;Reward&lt;/th&gt;           &lt;/tr&gt;         &lt;/thead&gt;         &lt;tbody&gt;                      &lt;tr&gt;             &lt;td&gt;Issue&lt;/td&gt;             &lt;td&gt;Comment&lt;/td&gt;             &lt;td&gt;6&lt;/td&gt;             &lt;td&gt;1.58&lt;/td&gt;           &lt;/tr&gt;           &lt;tr&gt;             &lt;td&gt;Review&lt;/td&gt;             &lt;td&gt;Comment&lt;/td&gt;             &lt;td&gt;2&lt;/td&gt;             &lt;td&gt;0.475&lt;/td&gt;           &lt;/tr&gt;         &lt;/tbody&gt;       &lt;/table&gt;       &lt;h6&gt;Conversation Incentives&lt;/h6&gt;       &lt;table&gt;         &lt;thead&gt;           &lt;tr&gt;             &lt;th&gt;Comment&lt;/th&gt;             &lt;th&gt;Formatting&lt;/th&gt;             &lt;th&gt;Relevance&lt;/th&gt;             &lt;th&gt;Reward&lt;/th&gt;           &lt;/tr&gt;         &lt;/thead&gt;         &lt;tbody&gt;                      &lt;tr&gt;             &lt;td&gt;               &lt;h6&gt;                 &lt;a href=\"https://github.com/ubiquibot/comment-incentives/issues/22#issuecomment-1948916343\" target=\"_blank\" rel=\"noopener\"&gt;pavlovcik i think we need to update a bit the readme ![image_20&amp;hellip;&lt;/a&gt;               &lt;/h6&gt;             &lt;/td&gt;             &lt;td&gt;             &lt;details&gt;               &lt;summary&gt;                 0.375               &lt;/summary&gt;               &lt;pre&gt;content:&amp;#13;  p:&amp;#13;    symbols:&amp;#13;      \\b\\w+\\b:&amp;#13;        count: 15&amp;#13;        multiplier: 0.1&amp;#13;    score: 1&amp;#13;  img:&amp;#13;    symbols:&amp;#13;      \\b\\w+\\b:&amp;#13;        count: 1&amp;#13;        multiplier: 0.1&amp;#13;    score: 0&amp;#13;multiplier: 0.25&amp;#13;&lt;/pre&gt;              &lt;/details&gt;             &lt;/td&gt;             &lt;td&gt;0.8&lt;/td&gt;             &lt;td&gt;0.3&lt;/td&gt;           &lt;/tr&gt;           &lt;tr&gt;             &lt;td&gt;               &lt;h6&gt;                 &lt;a href=\"https://github.com/ubiquibot/comment-incentives/issues/22#issuecomment-1948989989\" target=\"_blank\" rel=\"noopener\"&gt;let us know when done&lt;/a&gt;               &lt;/h6&gt;             &lt;/td&gt;             &lt;td&gt;             &lt;details&gt;               &lt;summary&gt;                 0.125               &lt;/summary&gt;               &lt;pre&gt;content:&amp;#13;  p:&amp;#13;    symbols:&amp;#13;      \\b\\w+\\b:&amp;#13;        count: 5&amp;#13;        multiplier: 0.1&amp;#13;    score: 1&amp;#13;multiplier: 0.25&amp;#13;&lt;/pre&gt;              &lt;/details&gt;             &lt;/td&gt;             &lt;td&gt;0.8&lt;/td&gt;             &lt;td&gt;0.1&lt;/td&gt;           &lt;/tr&gt;           &lt;tr&gt;             &lt;td&gt;               &lt;h6&gt;                 &lt;a href=\"https://github.com/ubiquibot/comment-incentives/issues/22#issuecomment-1949195772\" target=\"_blank\" rel=\"noopener\"&gt;https://github.com/ubiquibot/comment-incentives/actions/runs/793&amp;hellip;&lt;/a&gt;               &lt;/h6&gt;             &lt;/td&gt;             &lt;td&gt;             &lt;details&gt;               &lt;summary&gt;                 0.35               &lt;/summary&gt;               &lt;pre&gt;content:&amp;#13;  p:&amp;#13;    symbols:&amp;#13;      \\b\\w+\\b:&amp;#13;        count: 14&amp;#13;        multiplier: 0.1&amp;#13;    score: 1&amp;#13;multiplier: 0.25&amp;#13;&lt;/pre&gt;              &lt;/details&gt;             &lt;/td&gt;             &lt;td&gt;0.8&lt;/td&gt;             &lt;td&gt;0.28&lt;/td&gt;           &lt;/tr&gt;           &lt;tr&gt;             &lt;td&gt;               &lt;h6&gt;                 &lt;a href=\"https://github.com/ubiquibot/comment-incentives/issues/22#issuecomment-1949564869\" target=\"_blank\" rel=\"noopener\"&gt;@pavlovcik permitted with hard debug (tho no funds in the privat&amp;hellip;&lt;/a&gt;               &lt;/h6&gt;             &lt;/td&gt;             &lt;td&gt;             &lt;details&gt;               &lt;summary&gt;                 0.3               &lt;/summary&gt;               &lt;pre&gt;content:&amp;#13;  p:&amp;#13;    symbols:&amp;#13;      \\b\\w+\\b:&amp;#13;        count: 12&amp;#13;        multiplier: 0.1&amp;#13;    score: 1&amp;#13;multiplier: 0.25&amp;#13;&lt;/pre&gt;              &lt;/details&gt;             &lt;/td&gt;             &lt;td&gt;0.8&lt;/td&gt;             &lt;td&gt;0.24&lt;/td&gt;           &lt;/tr&gt;           &lt;tr&gt;             &lt;td&gt;               &lt;h6&gt;                 &lt;a href=\"https://github.com/ubiquibot/comment-incentives/issues/22#issuecomment-1949635137\" target=\"_blank\" rel=\"noopener\"&gt;pavlovcik i re-generated the X25519 to trigger the permit, what &amp;hellip;&lt;/a&gt;               &lt;/h6&gt;             &lt;/td&gt;             &lt;td&gt;             &lt;details&gt;               &lt;summary&gt;                 0.775               &lt;/summary&gt;               &lt;pre&gt;content:&amp;#13;  p:&amp;#13;    symbols:&amp;#13;      \\b\\w+\\b:&amp;#13;        count: 31&amp;#13;        multiplier: 0.1&amp;#13;    score: 1&amp;#13;multiplier: 0.25&amp;#13;&lt;/pre&gt;              &lt;/details&gt;             &lt;/td&gt;             &lt;td&gt;0.8&lt;/td&gt;             &lt;td&gt;0.62&lt;/td&gt;           &lt;/tr&gt;           &lt;tr&gt;             &lt;td&gt;               &lt;h6&gt;                 &lt;a href=\"https://github.com/ubiquibot/comment-incentives/issues/22#issuecomment-1949639196\" target=\"_blank\" rel=\"noopener\"&gt;sure thing&lt;/a&gt;               &lt;/h6&gt;             &lt;/td&gt;             &lt;td&gt;             &lt;details&gt;               &lt;summary&gt;                 0.05               &lt;/summary&gt;               &lt;pre&gt;content:&amp;#13;  p:&amp;#13;    symbols:&amp;#13;      \\b\\w+\\b:&amp;#13;        count: 2&amp;#13;        multiplier: 0.1&amp;#13;    score: 1&amp;#13;multiplier: 0.25&amp;#13;&lt;/pre&gt;              &lt;/details&gt;             &lt;/td&gt;             &lt;td&gt;0.8&lt;/td&gt;             &lt;td&gt;0.04&lt;/td&gt;           &lt;/tr&gt;           &lt;tr&gt;             &lt;td&gt;               &lt;h6&gt;                 &lt;a href=\"https://github.com/ubiquibot/comment-incentives/pull/25#issuecomment-1949038563\" target=\"_blank\" rel=\"noopener\"&gt;indeed&lt;/a&gt;               &lt;/h6&gt;             &lt;/td&gt;             &lt;td&gt;             &lt;details&gt;               &lt;summary&gt;                 0.025               &lt;/summary&gt;               &lt;pre&gt;content:&amp;#13;  p:&amp;#13;    symbols:&amp;#13;      \\b\\w+\\b:&amp;#13;        count: 1&amp;#13;        multiplier: 0.1&amp;#13;    score: 1&amp;#13;multiplier: 0.25&amp;#13;&lt;/pre&gt;              &lt;/details&gt;             &lt;/td&gt;             &lt;td&gt;1&lt;/td&gt;             &lt;td&gt;0.025&lt;/td&gt;           &lt;/tr&gt;           &lt;tr&gt;             &lt;td&gt;               &lt;h6&gt;                 &lt;a href=\"https://github.com/ubiquibot/comment-incentives/pull/25#issuecomment-1949044855\" target=\"_blank\" rel=\"noopener\"&gt;go to go pavlovick, we'll be using this one for test only or tes&amp;hellip;&lt;/a&gt;               &lt;/h6&gt;             &lt;/td&gt;             &lt;td&gt;             &lt;details&gt;               &lt;summary&gt;                 0.45               &lt;/summary&gt;               &lt;pre&gt;content:&amp;#13;  p:&amp;#13;    symbols:&amp;#13;      \\b\\w+\\b:&amp;#13;        count: 18&amp;#13;        multiplier: 0.1&amp;#13;    score: 1&amp;#13;multiplier: 0.25&amp;#13;&lt;/pre&gt;              &lt;/details&gt;             &lt;/td&gt;             &lt;td&gt;1&lt;/td&gt;             &lt;td&gt;0.45&lt;/td&gt;           &lt;/tr&gt;         &lt;/tbody&gt;       &lt;/table&gt;     &lt;/details&gt;"
-  },
-  "0x4007": {
-    "total": 100.98,
-    "userId": 4975670,
-    "comments": [
->>>>>>> 9853408f
+      },
       {
         "id": 1570011467,
         "content": "It is supposed to represent a comment. Would you prefer a descriptive action such as `COMMENTED`?",
@@ -518,7 +320,6 @@
           "formatting": {
             "content": {
               "p": {
-<<<<<<< HEAD
                 "count": 16,
                 "score": 1
               },
@@ -529,18 +330,6 @@
             },
             "wordValue": 0.2,
             "formattingMultiplier": 2
-=======
-                "symbols": {
-                  "\\b\\w+\\b": {
-                    "count": 21,
-                    "multiplier": 0.2
-                  }
-                },
-                "score": 1
-              }
-            },
-            "multiplier": 1
->>>>>>> 9853408f
           },
           "reward": 4.76,
           "relevance": 0.7
@@ -556,7 +345,6 @@
           "formatting": {
             "content": {
               "p": {
-<<<<<<< HEAD
                 "count": 16,
                 "score": 1
               }
@@ -566,21 +354,6 @@
           },
           "reward": 4.48,
           "relevance": 0.7
-=======
-                "symbols": {
-                  "\\b\\w+\\b": {
-                    "count": 16,
-                    "multiplier": 0.2
-                  }
-                },
-                "score": 1
-              }
-            },
-            "multiplier": 1
-          },
-          "reward": 2.56,
-          "relevance": 0.8
->>>>>>> 9853408f
         }
       },
       {
@@ -593,7 +366,6 @@
           "formatting": {
             "content": {
               "p": {
-<<<<<<< HEAD
                 "count": 39,
                 "score": 1
               },
@@ -607,30 +379,6 @@
           },
           "reward": 11.48,
           "relevance": 0.7
-=======
-                "symbols": {
-                  "\\b\\w+\\b": {
-                    "count": 71,
-                    "multiplier": 0.2
-                  }
-                },
-                "score": 1
-              },
-              "code": {
-                "symbols": {
-                  "\\b\\w+\\b": {
-                    "count": 2,
-                    "multiplier": 0.2
-                  }
-                },
-                "score": 1
-              }
-            },
-            "multiplier": 1
-          },
-          "reward": 11.68,
-          "relevance": 0.8
->>>>>>> 9853408f
         }
       },
       {
@@ -643,7 +391,6 @@
           "formatting": {
             "content": {
               "p": {
-<<<<<<< HEAD
                 "count": 11,
                 "score": 1
               },
@@ -657,21 +404,6 @@
           },
           "reward": 3.64,
           "relevance": 0.7
-=======
-                "symbols": {
-                  "\\b\\w+\\b": {
-                    "count": 9,
-                    "multiplier": 0.2
-                  }
-                },
-                "score": 1
-              }
-            },
-            "multiplier": 1
-          },
-          "reward": 1.44,
-          "relevance": 0.8
->>>>>>> 9853408f
         }
       },
       {
@@ -684,7 +416,6 @@
           "formatting": {
             "content": {
               "p": {
-<<<<<<< HEAD
                 "count": 32,
                 "score": 1
               }
@@ -694,21 +425,6 @@
           },
           "reward": 8.96,
           "relevance": 0.7
-=======
-                "symbols": {
-                  "\\b\\w+\\b": {
-                    "count": 8,
-                    "multiplier": 0.2
-                  }
-                },
-                "score": 1
-              }
-            },
-            "multiplier": 1
-          },
-          "reward": 1.28,
-          "relevance": 0.8
->>>>>>> 9853408f
         }
       },
       {
@@ -721,25 +437,12 @@
           "formatting": {
             "content": {
               "p": {
-<<<<<<< HEAD
                 "count": 25,
                 "score": 1
               }
             },
             "wordValue": 0.2,
             "formattingMultiplier": 2
-=======
-                "symbols": {
-                  "\\b\\w+\\b": {
-                    "count": 51,
-                    "multiplier": 0.2
-                  }
-                },
-                "score": 1
-              }
-            },
-            "multiplier": 1
->>>>>>> 9853408f
           },
           "reward": 7,
           "relevance": 0.7
@@ -755,7 +458,6 @@
           "formatting": {
             "content": {
               "p": {
-<<<<<<< HEAD
                 "count": 41,
                 "score": 1
               },
@@ -773,57 +475,6 @@
           },
           "reward": 12.04,
           "relevance": 0.7
-=======
-                "symbols": {
-                  "\\b\\w+\\b": {
-                    "count": 20,
-                    "multiplier": 0.1
-                  }
-                },
-                "score": 1
-              },
-              "code": {
-                "symbols": {
-                  "\\b\\w+\\b": {
-                    "count": 2,
-                    "multiplier": 0.1
-                  }
-                },
-                "score": 1
-              },
-              "ol": {
-                "symbols": {
-                  "\\b\\w+\\b": {
-                    "count": 52,
-                    "multiplier": 0.1
-                  }
-                },
-                "score": 0
-              },
-              "li": {
-                "symbols": {
-                  "\\b\\w+\\b": {
-                    "count": 35,
-                    "multiplier": 0.1
-                  }
-                },
-                "score": 1
-              },
-              "em": {
-                "symbols": {
-                  "\\b\\w+\\b": {
-                    "count": 15,
-                    "multiplier": 0.1
-                  }
-                },
-                "score": 0
-              }
-            },
-            "multiplier": 1
-          },
-          "reward": 5.7,
-          "relevance": 1
->>>>>>> 9853408f
         }
       },
       {
@@ -836,25 +487,12 @@
           "formatting": {
             "content": {
               "p": {
-<<<<<<< HEAD
                 "count": 28,
                 "score": 1
               }
             },
             "wordValue": 0.2,
             "formattingMultiplier": 2
-=======
-                "symbols": {
-                  "\\b\\w+\\b": {
-                    "count": 7,
-                    "multiplier": 0.1
-                  }
-                },
-                "score": 1
-              }
-            },
-            "multiplier": 1
->>>>>>> 9853408f
           },
           "reward": 7.84,
           "relevance": 0.7
@@ -870,25 +508,12 @@
           "formatting": {
             "content": {
               "p": {
-<<<<<<< HEAD
                 "count": 9,
                 "score": 1
               }
             },
             "wordValue": 0.2,
             "formattingMultiplier": 2
-=======
-                "symbols": {
-                  "\\b\\w+\\b": {
-                    "count": 12,
-                    "multiplier": 0.1
-                  }
-                },
-                "score": 1
-              }
-            },
-            "multiplier": 1
->>>>>>> 9853408f
           },
           "reward": 2.52,
           "relevance": 0.7
@@ -904,7 +529,6 @@
           "formatting": {
             "content": {
               "p": {
-<<<<<<< HEAD
                 "count": 37,
                 "score": 1
               },
@@ -1126,8 +750,7 @@
                 "score": 1
               }
             },
-            "wordValue": 0.2,
-            "formattingMultiplier": 2
+            "multiplier": 2
           },
           "reward": 19.6,
           "relevance": 0.7
@@ -1147,8 +770,7 @@
                 "score": 1
               }
             },
-            "wordValue": 0.2,
-            "formattingMultiplier": 2
+            "multiplier": 2
           },
           "reward": 13.16,
           "relevance": 0.7
@@ -1596,7 +1218,12 @@
                 "score": 1
               },
               "code": {
-                "count": 1,
+                "symbols": {
+                  "\\b\\w+\\b": {
+                    "count": 2,
+                    "multiplier": 0.2
+                  }
+                },
                 "score": 1
               }
             },
@@ -1742,8 +1369,7 @@
                 "score": 1
               }
             },
-            "wordValue": 0.1,
-            "formattingMultiplier": 1
+            "multiplier": 1
           },
           "reward": 0.35,
           "relevance": 0.7
@@ -1830,8 +1456,7 @@
                 "score": 1
               }
             },
-            "wordValue": 0.1,
-            "formattingMultiplier": 1
+            "multiplier": 1
           },
           "reward": 0.14,
           "relevance": 0.7
@@ -1890,17 +1515,6 @@
             "content": {
               "p": {
                 "count": 30,
-                "score": 1
-              },
-              "code": {
-                "count": 2,
-=======
-                "symbols": {
-                  "\\b\\w+\\b": {
-                    "count": 641,
-                    "multiplier": 0.1
-                  }
-                },
                 "score": 1
               },
               "code": {
@@ -1911,39 +1525,11 @@
                   }
                 },
                 "score": 1
-              },
-              "a": {
-                "symbols": {
-                  "\\b\\w+\\b": {
-                    "count": 1,
-                    "multiplier": 0.1
-                  }
-                },
-                "score": 1
-              },
-              "ul": {
-                "symbols": {
-                  "\\b\\w+\\b": {
-                    "count": 4,
-                    "multiplier": 0.1
-                  }
-                },
-                "score": 1
-              },
-              "li": {
-                "symbols": {
-                  "\\b\\w+\\b": {
-                    "count": 2,
-                    "multiplier": 0.1
-                  }
-                },
->>>>>>> 9853408f
-                "score": 1
-              }
-            },
-            "multiplier": 1
-          },
-<<<<<<< HEAD
+              }
+            },
+            "wordValue": 0.1,
+            "formattingMultiplier": 1
+          },
           "reward": 2.24,
           "relevance": 0.7
         }
@@ -2312,15 +1898,6 @@
       }
     ],
     "evaluationCommentHtml": "&lt;details&gt;       &lt;summary&gt;         &lt;b&gt;           &lt;h3&gt;             &lt;a href=\"undefined\" target=\"_blank\" rel=\"noopener\"&gt;               [ 7.2725 WXDAI ]             &lt;/a&gt;           &lt;/h3&gt;           &lt;h6&gt;             @whilefoo           &lt;/h6&gt;         &lt;/b&gt;       &lt;/summary&gt;       &lt;h6&gt;Contributions Overview&lt;/h6&gt;       &lt;table&gt;         &lt;thead&gt;           &lt;tr&gt;             &lt;th&gt;View&lt;/th&gt;             &lt;th&gt;Contribution&lt;/th&gt;             &lt;th&gt;Count&lt;/th&gt;             &lt;th&gt;Reward&lt;/th&gt;           &lt;/tr&gt;         &lt;/thead&gt;         &lt;tbody&gt;                      &lt;tr&gt;             &lt;td&gt;Issue&lt;/td&gt;             &lt;td&gt;Comment&lt;/td&gt;             &lt;td&gt;1&lt;/td&gt;             &lt;td&gt;3.3&lt;/td&gt;           &lt;/tr&gt;           &lt;tr&gt;             &lt;td&gt;Review&lt;/td&gt;             &lt;td&gt;Comment&lt;/td&gt;             &lt;td&gt;11&lt;/td&gt;             &lt;td&gt;3.9725&lt;/td&gt;           &lt;/tr&gt;         &lt;/tbody&gt;       &lt;/table&gt;       &lt;h6&gt;Conversation Incentives&lt;/h6&gt;       &lt;table&gt;         &lt;thead&gt;           &lt;tr&gt;             &lt;th&gt;Comment&lt;/th&gt;             &lt;th&gt;Formatting&lt;/th&gt;             &lt;th&gt;Relevance&lt;/th&gt;             &lt;th&gt;Reward&lt;/th&gt;           &lt;/tr&gt;         &lt;/thead&gt;         &lt;tbody&gt;                      &lt;tr&gt;             &lt;td&gt;               &lt;h6&gt;                 &lt;a href=\"https://github.com/ubiquibot/conversation-rewards/issues/5#issuecomment-2035427134\" target=\"_blank\" rel=\"noopener\"&gt;there are a couple of options: 1. we let the conversation-rewar&amp;hellip;&lt;/a&gt;               &lt;/h6&gt;             &lt;/td&gt;             &lt;td&gt;             &lt;details&gt;               &lt;summary&gt;                 4.125               &lt;/summary&gt;               &lt;pre&gt;content:&amp;#13;  p:&amp;#13;    count: 6&amp;#13;    score: 1&amp;#13;  ol:&amp;#13;    count: 159&amp;#13;    score: 0&amp;#13;  li:&amp;#13;    count: 159&amp;#13;    score: 1&amp;#13;wordValue: 0.1&amp;#13;formattingMultiplier: 0.25&amp;#13;&lt;/pre&gt;              &lt;/details&gt;             &lt;/td&gt;             &lt;td&gt;0.8&lt;/td&gt;             &lt;td&gt;3.3&lt;/td&gt;           &lt;/tr&gt;           &lt;tr&gt;             &lt;td&gt;               &lt;h6&gt;                 &lt;a href=\"https://github.com/ubiquibot/conversation-rewards/pull/12#discussion_r1574427305\" target=\"_blank\" rel=\"noopener\"&gt;&amp;#96;&amp;#96;&amp;#96;suggestion     return result; &amp;#96;&amp;#96;&amp;#96; &amp;hellip;&lt;/a&gt;               &lt;/h6&gt;             &lt;/td&gt;             &lt;td&gt;             &lt;details&gt;               &lt;summary&gt;                 0.35               &lt;/summary&gt;               &lt;pre&gt;content:&amp;#13;  pre:&amp;#13;    count: 2&amp;#13;    score: 0&amp;#13;  code:&amp;#13;    count: 2&amp;#13;    score: 1&amp;#13;  p:&amp;#13;    count: 12&amp;#13;    score: 1&amp;#13;wordValue: 0.1&amp;#13;formattingMultiplier: 0.25&amp;#13;&lt;/pre&gt;              &lt;/details&gt;             &lt;/td&gt;             &lt;td&gt;0.7&lt;/td&gt;             &lt;td&gt;0.245&lt;/td&gt;           &lt;/tr&gt;           &lt;tr&gt;             &lt;td&gt;               &lt;h6&gt;                 &lt;a href=\"https://github.com/ubiquibot/conversation-rewards/pull/12#discussion_r1574441918\" target=\"_blank\" rel=\"noopener\"&gt;I'm not sure if it's a good idea to rely on logs for testing, is&amp;hellip;&lt;/a&gt;               &lt;/h6&gt;             &lt;/td&gt;             &lt;td&gt;             &lt;details&gt;               &lt;summary&gt;                 0.575               &lt;/summary&gt;               &lt;pre&gt;content:&amp;#13;  p:&amp;#13;    count: 23&amp;#13;    score: 1&amp;#13;wordValue: 0.1&amp;#13;formattingMultiplier: 0.25&amp;#13;&lt;/pre&gt;              &lt;/details&gt;             &lt;/td&gt;             &lt;td&gt;0.7&lt;/td&gt;             &lt;td&gt;0.4025&lt;/td&gt;           &lt;/tr&gt;           &lt;tr&gt;             &lt;td&gt;               &lt;h6&gt;                 &lt;a href=\"https://github.com/ubiquibot/conversation-rewards/pull/12#discussion_r1574458540\" target=\"_blank\" rel=\"noopener\"&gt;why so many nested functions? it becomes hard to read&lt;/a&gt;               &lt;/h6&gt;             &lt;/td&gt;             &lt;td&gt;             &lt;details&gt;               &lt;summary&gt;                 0.25               &lt;/summary&gt;               &lt;pre&gt;content:&amp;#13;  p:&amp;#13;    count: 10&amp;#13;    score: 1&amp;#13;wordValue: 0.1&amp;#13;formattingMultiplier: 0.25&amp;#13;&lt;/pre&gt;              &lt;/details&gt;             &lt;/td&gt;             &lt;td&gt;0.7&lt;/td&gt;             &lt;td&gt;0.175&lt;/td&gt;           &lt;/tr&gt;           &lt;tr&gt;             &lt;td&gt;               &lt;h6&gt;                 &lt;a href=\"https://github.com/ubiquibot/conversation-rewards/pull/12#discussion_r1574460099\" target=\"_blank\" rel=\"noopener\"&gt;is there a reason we are using Decimal.js instead of native BigI&amp;hellip;&lt;/a&gt;               &lt;/h6&gt;             &lt;/td&gt;             &lt;td&gt;             &lt;details&gt;               &lt;summary&gt;                 0.3               &lt;/summary&gt;               &lt;pre&gt;content:&amp;#13;  p:&amp;#13;    count: 12&amp;#13;    score: 1&amp;#13;wordValue: 0.1&amp;#13;formattingMultiplier: 0.25&amp;#13;&lt;/pre&gt;              &lt;/details&gt;             &lt;/td&gt;             &lt;td&gt;0.7&lt;/td&gt;             &lt;td&gt;0.21&lt;/td&gt;           &lt;/tr&gt;           &lt;tr&gt;             &lt;td&gt;               &lt;h6&gt;                 &lt;a href=\"https://github.com/ubiquibot/conversation-rewards/pull/12#discussion_r1574487172\" target=\"_blank\" rel=\"noopener\"&gt;Shouldn't task be issue opening item and specification is pull r&amp;hellip;&lt;/a&gt;               &lt;/h6&gt;             &lt;/td&gt;             &lt;td&gt;             &lt;details&gt;               &lt;summary&gt;                 0.55               &lt;/summary&gt;               &lt;pre&gt;content:&amp;#13;  p:&amp;#13;    count: 22&amp;#13;    score: 1&amp;#13;wordValue: 0.1&amp;#13;formattingMultiplier: 0.25&amp;#13;&lt;/pre&gt;              &lt;/details&gt;             &lt;/td&gt;             &lt;td&gt;0.7&lt;/td&gt;             &lt;td&gt;0.385&lt;/td&gt;           &lt;/tr&gt;           &lt;tr&gt;             &lt;td&gt;               &lt;h6&gt;                 &lt;a href=\"https://github.com/ubiquibot/conversation-rewards/pull/12#discussion_r1574492061\" target=\"_blank\" rel=\"noopener\"&gt;I assume this is a permit for task assignee, but where are other&amp;hellip;&lt;/a&gt;               &lt;/h6&gt;             &lt;/td&gt;             &lt;td&gt;             &lt;details&gt;               &lt;summary&gt;                 0.5               &lt;/summary&gt;               &lt;pre&gt;content:&amp;#13;  p:&amp;#13;    count: 20&amp;#13;    score: 1&amp;#13;wordValue: 0.1&amp;#13;formattingMultiplier: 0.25&amp;#13;&lt;/pre&gt;              &lt;/details&gt;             &lt;/td&gt;             &lt;td&gt;0.7&lt;/td&gt;             &lt;td&gt;0.35&lt;/td&gt;           &lt;/tr&gt;           &lt;tr&gt;             &lt;td&gt;               &lt;h6&gt;                 &lt;a href=\"https://github.com/ubiquibot/conversation-rewards/pull/12#discussion_r1575851470\" target=\"_blank\" rel=\"noopener\"&gt;gotcha, I thought this html is for all users&lt;/a&gt;               &lt;/h6&gt;             &lt;/td&gt;             &lt;td&gt;             &lt;details&gt;               &lt;summary&gt;                 0.225               &lt;/summary&gt;               &lt;pre&gt;content:&amp;#13;  p:&amp;#13;    count: 9&amp;#13;    score: 1&amp;#13;wordValue: 0.1&amp;#13;formattingMultiplier: 0.25&amp;#13;&lt;/pre&gt;              &lt;/details&gt;             &lt;/td&gt;             &lt;td&gt;0.7&lt;/td&gt;             &lt;td&gt;0.1575&lt;/td&gt;           &lt;/tr&gt;           &lt;tr&gt;             &lt;td&gt;               &lt;h6&gt;                 &lt;a href=\"https://github.com/ubiquibot/conversation-rewards/pull/12#discussion_r1576482609\" target=\"_blank\" rel=\"noopener\"&gt;I can see from the example that it works correctly but when read&amp;hellip;&lt;/a&gt;               &lt;/h6&gt;             &lt;/td&gt;             &lt;td&gt;             &lt;details&gt;               &lt;summary&gt;                 1.525               &lt;/summary&gt;               &lt;pre&gt;content:&amp;#13;  p:&amp;#13;    count: 61&amp;#13;    score: 1&amp;#13;wordValue: 0.1&amp;#13;formattingMultiplier: 0.25&amp;#13;&lt;/pre&gt;              &lt;/details&gt;             &lt;/td&gt;             &lt;td&gt;0.7&lt;/td&gt;             &lt;td&gt;1.0675&lt;/td&gt;           &lt;/tr&gt;           &lt;tr&gt;             &lt;td&gt;               &lt;h6&gt;                 &lt;a href=\"https://github.com/ubiquibot/conversation-rewards/pull/12#discussion_r1578040543\" target=\"_blank\" rel=\"noopener\"&gt;Ok so we need it for precise floating point calculations, in tha&amp;hellip;&lt;/a&gt;               &lt;/h6&gt;             &lt;/td&gt;             &lt;td&gt;             &lt;details&gt;               &lt;summary&gt;                 0.425               &lt;/summary&gt;               &lt;pre&gt;content:&amp;#13;  p:&amp;#13;    count: 17&amp;#13;    score: 1&amp;#13;wordValue: 0.1&amp;#13;formattingMultiplier: 0.25&amp;#13;&lt;/pre&gt;              &lt;/details&gt;             &lt;/td&gt;             &lt;td&gt;0.7&lt;/td&gt;             &lt;td&gt;0.2975&lt;/td&gt;           &lt;/tr&gt;           &lt;tr&gt;             &lt;td&gt;               &lt;h6&gt;                 &lt;a href=\"https://github.com/ubiquibot/conversation-rewards/pull/12#discussion_r1578050965\" target=\"_blank\" rel=\"noopener\"&gt;why is it &amp;#96;ISSUER&amp;#96; which is meant for author of issue/re&amp;hellip;&lt;/a&gt;               &lt;/h6&gt;             &lt;/td&gt;             &lt;td&gt;             &lt;details&gt;               &lt;summary&gt;                 0.875               &lt;/summary&gt;               &lt;pre&gt;content:&amp;#13;  p:&amp;#13;    count: 33&amp;#13;    score: 1&amp;#13;  code:&amp;#13;    count: 2&amp;#13;    score: 1&amp;#13;wordValue: 0.1&amp;#13;formattingMultiplier: 0.25&amp;#13;&lt;/pre&gt;              &lt;/details&gt;             &lt;/td&gt;             &lt;td&gt;0.7&lt;/td&gt;             &lt;td&gt;0.6125&lt;/td&gt;           &lt;/tr&gt;           &lt;tr&gt;             &lt;td&gt;               &lt;h6&gt;                 &lt;a href=\"https://github.com/ubiquibot/conversation-rewards/pull/12#discussion_r1579556333\" target=\"_blank\" rel=\"noopener\"&gt;this makes more sense!&lt;/a&gt;               &lt;/h6&gt;             &lt;/td&gt;             &lt;td&gt;             &lt;details&gt;               &lt;summary&gt;                 0.1               &lt;/summary&gt;               &lt;pre&gt;content:&amp;#13;  p:&amp;#13;    count: 4&amp;#13;    score: 1&amp;#13;wordValue: 0.1&amp;#13;formattingMultiplier: 0.25&amp;#13;&lt;/pre&gt;              &lt;/details&gt;             &lt;/td&gt;             &lt;td&gt;0.7&lt;/td&gt;             &lt;td&gt;0.07&lt;/td&gt;           &lt;/tr&gt;         &lt;/tbody&gt;       &lt;/table&gt;     &lt;/details&gt;"
-=======
-          "reward": 64.9,
-          "relevance": 1
-        }
-      }
-    ],
-    "permitUrl": "https://pay.ubq.fi?claim=W3sidHlwZSI6ImVyYzIwLXBlcm1pdCIsInBlcm1pdCI6eyJwZXJtaXR0ZWQiOnsidG9rZW4iOiIweGU5MUQxNTNFMGI0MTUxOEEyQ2U4RGQzRDc5NDRGYTg2MzQ2M2E5N2QiLCJhbW91bnQiOiIxMDA5ODAwMDAwMDAwMDAwMDAwMDAifSwibm9uY2UiOiIxMzk4MDc3NDQ3Njk3Njc2NDUwNDg5OTI1OTY3MjgzNzQyNDc1NDg5MTE2OTQzMTAxODM2MjUyODIwMzEyOTk2OTU5MDg4MjA4MTYxIiwiZGVhZGxpbmUiOiI1Nzg5NjA0NDYxODY1ODA5NzcxMTc4NTQ5MjUwNDM0Mzk1MzkyNjYzNDk5MjMzMjgyMDI4MjAxOTcyODc5MjAwMzk1NjU2NDgxOTk2NyJ9LCJ0cmFuc2ZlckRldGFpbHMiOnsidG8iOiIweDREMDcwNGY0MDBENTdCYTkzZUVhODg3NjVDM0ZjREJEODI2ZENGYzQiLCJyZXF1ZXN0ZWRBbW91bnQiOiIxMDA5ODAwMDAwMDAwMDAwMDAwMDAifSwib3duZXIiOiIweGQ5NTMwRjNmYkJFYTExYmVEMDFEQzA5RTc5MzE4ZjJmMjAyMjM3MTYiLCJzaWduYXR1cmUiOiIweDM1MTczYjc5YzA4NjY3YTU0NTljZjY1ZjA0NjQ4YjQ5MWQ4ZDQyNDcyYTE0NmUwNDUxYzc0NTU4NmM3MTVhMTU3ODMxZGJhOTIzZWFlNDEwY2Q1YTU3NjNlNDdjNWVkODAyZmQzN2I2ZWNlZDk1MmUwYWM3ZGIxYzc0N2UyMjI2MWIiLCJuZXR3b3JrSWQiOjEwMH1d",
-    "evaluationCommentHtml": "&lt;details&gt;       &lt;summary&gt;         &lt;b&gt;           &lt;h3&gt;             &lt;a href=\"https://pay.ubq.fi?claim=W3sidHlwZSI6ImVyYzIwLXBlcm1pdCIsInBlcm1pdCI6eyJwZXJtaXR0ZWQiOnsidG9rZW4iOiIweGU5MUQxNTNFMGI0MTUxOEEyQ2U4RGQzRDc5NDRGYTg2MzQ2M2E5N2QiLCJhbW91bnQiOiIxMDA5ODAwMDAwMDAwMDAwMDAwMDAifSwibm9uY2UiOiIxMzk4MDc3NDQ3Njk3Njc2NDUwNDg5OTI1OTY3MjgzNzQyNDc1NDg5MTE2OTQzMTAxODM2MjUyODIwMzEyOTk2OTU5MDg4MjA4MTYxIiwiZGVhZGxpbmUiOiI1Nzg5NjA0NDYxODY1ODA5NzcxMTc4NTQ5MjUwNDM0Mzk1MzkyNjYzNDk5MjMzMjgyMDI4MjAxOTcyODc5MjAwMzk1NjU2NDgxOTk2NyJ9LCJ0cmFuc2ZlckRldGFpbHMiOnsidG8iOiIweDREMDcwNGY0MDBENTdCYTkzZUVhODg3NjVDM0ZjREJEODI2ZENGYzQiLCJyZXF1ZXN0ZWRBbW91bnQiOiIxMDA5ODAwMDAwMDAwMDAwMDAwMDAifSwib3duZXIiOiIweGQ5NTMwRjNmYkJFYTExYmVEMDFEQzA5RTc5MzE4ZjJmMjAyMjM3MTYiLCJzaWduYXR1cmUiOiIweDM1MTczYjc5YzA4NjY3YTU0NTljZjY1ZjA0NjQ4YjQ5MWQ4ZDQyNDcyYTE0NmUwNDUxYzc0NTU4NmM3MTVhMTU3ODMxZGJhOTIzZWFlNDEwY2Q1YTU3NjNlNDdjNWVkODAyZmQzN2I2ZWNlZDk1MmUwYWM3ZGIxYzc0N2UyMjI2MWIiLCJuZXR3b3JrSWQiOjEwMH1d\" target=\"_blank\" rel=\"noopener\"&gt;               [ 100.98 WXDAI ]             &lt;/a&gt;           &lt;/h3&gt;           &lt;h6&gt;             @0x4007           &lt;/h6&gt;         &lt;/b&gt;       &lt;/summary&gt;       &lt;h6&gt;Contributions Overview&lt;/h6&gt;       &lt;table&gt;         &lt;thead&gt;           &lt;tr&gt;             &lt;th&gt;View&lt;/th&gt;             &lt;th&gt;Contribution&lt;/th&gt;             &lt;th&gt;Count&lt;/th&gt;             &lt;th&gt;Reward&lt;/th&gt;           &lt;/tr&gt;         &lt;/thead&gt;         &lt;tbody&gt;                      &lt;tr&gt;             &lt;td&gt;Issue&lt;/td&gt;             &lt;td&gt;Specification&lt;/td&gt;             &lt;td&gt;1&lt;/td&gt;             &lt;td&gt;5.7&lt;/td&gt;           &lt;/tr&gt;           &lt;tr&gt;             &lt;td&gt;Issue&lt;/td&gt;             &lt;td&gt;Comment&lt;/td&gt;             &lt;td&gt;6&lt;/td&gt;             &lt;td&gt;28.48&lt;/td&gt;           &lt;/tr&gt;           &lt;tr&gt;             &lt;td&gt;Review&lt;/td&gt;             &lt;td&gt;Comment&lt;/td&gt;             &lt;td&gt;3&lt;/td&gt;             &lt;td&gt;66.8&lt;/td&gt;           &lt;/tr&gt;         &lt;/tbody&gt;       &lt;/table&gt;       &lt;h6&gt;Conversation Incentives&lt;/h6&gt;       &lt;table&gt;         &lt;thead&gt;           &lt;tr&gt;             &lt;th&gt;Comment&lt;/th&gt;             &lt;th&gt;Formatting&lt;/th&gt;             &lt;th&gt;Relevance&lt;/th&gt;             &lt;th&gt;Reward&lt;/th&gt;           &lt;/tr&gt;         &lt;/thead&gt;         &lt;tbody&gt;                      &lt;tr&gt;             &lt;td&gt;               &lt;h6&gt;                 &lt;a href=\"https://github.com/ubiquibot/comment-incentives/issues/22\" target=\"_blank\" rel=\"noopener\"&gt;Can somebody work on generating a new &amp;#96;X25519_PRIVATE_KEY&amp;#9&amp;hellip;&lt;/a&gt;               &lt;/h6&gt;             &lt;/td&gt;             &lt;td&gt;             &lt;details&gt;               &lt;summary&gt;                 5.7               &lt;/summary&gt;               &lt;pre&gt;content:&amp;#13;  p:&amp;#13;    symbols:&amp;#13;      \\b\\w+\\b:&amp;#13;        count: 20&amp;#13;        multiplier: 0.1&amp;#13;    score: 1&amp;#13;  code:&amp;#13;    symbols:&amp;#13;      \\b\\w+\\b:&amp;#13;        count: 2&amp;#13;        multiplier: 0.1&amp;#13;    score: 1&amp;#13;  ol:&amp;#13;    symbols:&amp;#13;      \\b\\w+\\b:&amp;#13;        count: 52&amp;#13;        multiplier: 0.1&amp;#13;    score: 0&amp;#13;  li:&amp;#13;    symbols:&amp;#13;      \\b\\w+\\b:&amp;#13;        count: 35&amp;#13;        multiplier: 0.1&amp;#13;    score: 1&amp;#13;  em:&amp;#13;    symbols:&amp;#13;      \\b\\w+\\b:&amp;#13;        count: 15&amp;#13;        multiplier: 0.1&amp;#13;    score: 0&amp;#13;multiplier: 1&amp;#13;&lt;/pre&gt;              &lt;/details&gt;             &lt;/td&gt;             &lt;td&gt;1&lt;/td&gt;             &lt;td&gt;5.7&lt;/td&gt;           &lt;/tr&gt;           &lt;tr&gt;             &lt;td&gt;               &lt;h6&gt;                 &lt;a href=\"https://github.com/ubiquibot/comment-incentives/issues/22#issuecomment-1948930217\" target=\"_blank\" rel=\"noopener\"&gt;Link below for conversation context. It was to me. Anyways you n&amp;hellip;&lt;/a&gt;               &lt;/h6&gt;             &lt;/td&gt;             &lt;td&gt;             &lt;details&gt;               &lt;summary&gt;                 4.2               &lt;/summary&gt;               &lt;pre&gt;content:&amp;#13;  p:&amp;#13;    symbols:&amp;#13;      \\b\\w+\\b:&amp;#13;        count: 21&amp;#13;        multiplier: 0.2&amp;#13;    score: 1&amp;#13;multiplier: 1&amp;#13;&lt;/pre&gt;              &lt;/details&gt;             &lt;/td&gt;             &lt;td&gt;0.8&lt;/td&gt;             &lt;td&gt;3.36&lt;/td&gt;           &lt;/tr&gt;           &lt;tr&gt;             &lt;td&gt;               &lt;h6&gt;                 &lt;a href=\"https://github.com/ubiquibot/comment-incentives/issues/22#issuecomment-1949201722\" target=\"_blank\" rel=\"noopener\"&gt;In the repository secrets I think I need to change the key to ma&amp;hellip;&lt;/a&gt;               &lt;/h6&gt;             &lt;/td&gt;             &lt;td&gt;             &lt;details&gt;               &lt;summary&gt;                 3.2               &lt;/summary&gt;               &lt;pre&gt;content:&amp;#13;  p:&amp;#13;    symbols:&amp;#13;      \\b\\w+\\b:&amp;#13;        count: 16&amp;#13;        multiplier: 0.2&amp;#13;    score: 1&amp;#13;multiplier: 1&amp;#13;&lt;/pre&gt;              &lt;/details&gt;             &lt;/td&gt;             &lt;td&gt;0.8&lt;/td&gt;             &lt;td&gt;2.56&lt;/td&gt;           &lt;/tr&gt;           &lt;tr&gt;             &lt;td&gt;               &lt;h6&gt;                 &lt;a href=\"https://github.com/ubiquibot/comment-incentives/issues/22#issuecomment-1949203681\" target=\"_blank\" rel=\"noopener\"&gt;I just changed it to &amp;#96;627H-BcWbcp_O3YmQGIA6MqgxVsFuplFCA9DK3&amp;hellip;&lt;/a&gt;               &lt;/h6&gt;             &lt;/td&gt;             &lt;td&gt;             &lt;details&gt;               &lt;summary&gt;                 14.6               &lt;/summary&gt;               &lt;pre&gt;content:&amp;#13;  p:&amp;#13;    symbols:&amp;#13;      \\b\\w+\\b:&amp;#13;        count: 71&amp;#13;        multiplier: 0.2&amp;#13;    score: 1&amp;#13;  code:&amp;#13;    symbols:&amp;#13;      \\b\\w+\\b:&amp;#13;        count: 2&amp;#13;        multiplier: 0.2&amp;#13;    score: 1&amp;#13;multiplier: 1&amp;#13;&lt;/pre&gt;              &lt;/details&gt;             &lt;/td&gt;             &lt;td&gt;0.8&lt;/td&gt;             &lt;td&gt;11.68&lt;/td&gt;           &lt;/tr&gt;           &lt;tr&gt;             &lt;td&gt;               &lt;h6&gt;                 &lt;a href=\"https://github.com/ubiquibot/comment-incentives/issues/22#issuecomment-1949633751\" target=\"_blank\" rel=\"noopener\"&gt;I don't understand what you mean by this&lt;/a&gt;               &lt;/h6&gt;             &lt;/td&gt;             &lt;td&gt;             &lt;details&gt;               &lt;summary&gt;                 1.8               &lt;/summary&gt;               &lt;pre&gt;content:&amp;#13;  p:&amp;#13;    symbols:&amp;#13;      \\b\\w+\\b:&amp;#13;        count: 9&amp;#13;        multiplier: 0.2&amp;#13;    score: 1&amp;#13;multiplier: 1&amp;#13;&lt;/pre&gt;              &lt;/details&gt;             &lt;/td&gt;             &lt;td&gt;0.8&lt;/td&gt;             &lt;td&gt;1.44&lt;/td&gt;           &lt;/tr&gt;           &lt;tr&gt;             &lt;td&gt;               &lt;h6&gt;                 &lt;a href=\"https://github.com/ubiquibot/comment-incentives/issues/22#issuecomment-1949639054\" target=\"_blank\" rel=\"noopener\"&gt;I'll investigate more on my computer later.&lt;/a&gt;               &lt;/h6&gt;             &lt;/td&gt;             &lt;td&gt;             &lt;details&gt;               &lt;summary&gt;                 1.6               &lt;/summary&gt;               &lt;pre&gt;content:&amp;#13;  p:&amp;#13;    symbols:&amp;#13;      \\b\\w+\\b:&amp;#13;        count: 8&amp;#13;        multiplier: 0.2&amp;#13;    score: 1&amp;#13;multiplier: 1&amp;#13;&lt;/pre&gt;              &lt;/details&gt;             &lt;/td&gt;             &lt;td&gt;0.8&lt;/td&gt;             &lt;td&gt;1.28&lt;/td&gt;           &lt;/tr&gt;           &lt;tr&gt;             &lt;td&gt;               &lt;h6&gt;                 &lt;a href=\"https://github.com/ubiquibot/comment-incentives/issues/22#issuecomment-1949642845\" target=\"_blank\" rel=\"noopener\"&gt;Will it be an issue if I revert to the commit and secret that I &amp;hellip;&lt;/a&gt;               &lt;/h6&gt;             &lt;/td&gt;             &lt;td&gt;             &lt;details&gt;               &lt;summary&gt;                 10.2               &lt;/summary&gt;               &lt;pre&gt;content:&amp;#13;  p:&amp;#13;    symbols:&amp;#13;      \\b\\w+\\b:&amp;#13;        count: 51&amp;#13;        multiplier: 0.2&amp;#13;    score: 1&amp;#13;multiplier: 1&amp;#13;&lt;/pre&gt;              &lt;/details&gt;             &lt;/td&gt;             &lt;td&gt;0.8&lt;/td&gt;             &lt;td&gt;8.16&lt;/td&gt;           &lt;/tr&gt;           &lt;tr&gt;             &lt;td&gt;               &lt;h6&gt;                 &lt;a href=\"https://github.com/ubiquibot/comment-incentives/pull/25#issuecomment-1949021356\" target=\"_blank\" rel=\"noopener\"&gt;Need to document a private key too&lt;/a&gt;               &lt;/h6&gt;             &lt;/td&gt;             &lt;td&gt;             &lt;details&gt;               &lt;summary&gt;                 0.7               &lt;/summary&gt;               &lt;pre&gt;content:&amp;#13;  p:&amp;#13;    symbols:&amp;#13;      \\b\\w+\\b:&amp;#13;        count: 7&amp;#13;        multiplier: 0.1&amp;#13;    score: 1&amp;#13;multiplier: 1&amp;#13;&lt;/pre&gt;              &lt;/details&gt;             &lt;/td&gt;             &lt;td&gt;1&lt;/td&gt;             &lt;td&gt;0.7&lt;/td&gt;           &lt;/tr&gt;           &lt;tr&gt;             &lt;td&gt;               &lt;h6&gt;                 &lt;a href=\"https://github.com/ubiquibot/comment-incentives/pull/25#issuecomment-1949196677\" target=\"_blank\" rel=\"noopener\"&gt;I was editing this right now but was too slow to push.&lt;/a&gt;               &lt;/h6&gt;             &lt;/td&gt;             &lt;td&gt;             &lt;details&gt;               &lt;summary&gt;                 1.2               &lt;/summary&gt;               &lt;pre&gt;content:&amp;#13;  p:&amp;#13;    symbols:&amp;#13;      \\b\\w+\\b:&amp;#13;        count: 12&amp;#13;        multiplier: 0.1&amp;#13;    score: 1&amp;#13;multiplier: 1&amp;#13;&lt;/pre&gt;              &lt;/details&gt;             &lt;/td&gt;             &lt;td&gt;1&lt;/td&gt;             &lt;td&gt;1.2&lt;/td&gt;           &lt;/tr&gt;           &lt;tr&gt;             &lt;td&gt;               &lt;h6&gt;                 &lt;a href=\"https://github.com/ubiquibot/comment-incentives/pull/25#issuecomment-1949196678\" target=\"_blank\" rel=\"noopener\"&gt;I am quoting some code! &amp;lt;task-lists sortable=\"\"&amp;gt; &amp;lt;tab&amp;hellip;&lt;/a&gt;               &lt;/h6&gt;             &lt;/td&gt;             &lt;td&gt;             &lt;details&gt;               &lt;summary&gt;                 64.9               &lt;/summary&gt;               &lt;pre&gt;content:&amp;#13;  p:&amp;#13;    symbols:&amp;#13;      \\b\\w+\\b:&amp;#13;        count: 641&amp;#13;        multiplier: 0.1&amp;#13;    score: 1&amp;#13;  code:&amp;#13;    symbols:&amp;#13;      \\b\\w+\\b:&amp;#13;        count: 1&amp;#13;        multiplier: 0.1&amp;#13;    score: 1&amp;#13;  a:&amp;#13;    symbols:&amp;#13;      \\b\\w+\\b:&amp;#13;        count: 1&amp;#13;        multiplier: 0.1&amp;#13;    score: 1&amp;#13;  ul:&amp;#13;    symbols:&amp;#13;      \\b\\w+\\b:&amp;#13;        count: 4&amp;#13;        multiplier: 0.1&amp;#13;    score: 1&amp;#13;  li:&amp;#13;    symbols:&amp;#13;      \\b\\w+\\b:&amp;#13;        count: 2&amp;#13;        multiplier: 0.1&amp;#13;    score: 1&amp;#13;multiplier: 1&amp;#13;&lt;/pre&gt;              &lt;/details&gt;             &lt;/td&gt;             &lt;td&gt;1&lt;/td&gt;             &lt;td&gt;64.9&lt;/td&gt;           &lt;/tr&gt;         &lt;/tbody&gt;       &lt;/table&gt;     &lt;/details&gt;"
->>>>>>> 9853408f
   }
 }
 -->