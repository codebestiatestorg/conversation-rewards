--- conflicted
+++ resolved
@@ -214,11 +214,7 @@
     ].forEach((url) => {
       server.use(http.get(url, () => HttpResponse.json("", { status: 500 }), { once: true }));
     });
-<<<<<<< HEAD
-    const issueUrl = process.env.TEST_ISSUE_URL ?? "https://github.com/ubiquibot/comment-incentives/issues/22";
-=======
-    const issueUrl = process.env.TEST_ISSUE_URL || "https://github.com/ubiquity-os/comment-incentives/issues/22";
->>>>>>> 5300022f
+    const issueUrl = process.env.TEST_ISSUE_URL ?? "https://github.com/ubiquity-os/comment-incentives/issues/22";
     const issue = parseGitHubUrl(issueUrl);
     const activity = new IssueActivity(issue);
     await activity.init();
