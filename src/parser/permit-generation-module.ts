--- conflicted
+++ resolved
@@ -1,7 +1,6 @@
 import { context } from "@actions/github";
 import { Value } from "@sinclair/typebox/value";
 import { createClient } from "@supabase/supabase-js";
-import { permitGenerationConfigurationType } from "@ubiquibot/configuration";
 import {
   Context,
   createAdapters,
@@ -11,15 +10,8 @@
   SupportedEvents,
   TokenType,
 } from "@ubiquibot/permit-generation/core";
-<<<<<<< HEAD
-import { Permit } from "@ubiquibot/permit-generation/types";
-=======
->>>>>>> ecd62814
 import configuration from "../configuration/config-reader";
-import {
-  PermitGenerationConfiguration,
-  permitGenerationConfigurationType,
-} from "../configuration/permit-generation-configuration";
+import { permitGenerationConfigurationType } from "../configuration/permit-generation-configuration";
 import { getOctokitInstance } from "../get-authentication-token";
 import { IssueActivity } from "../issue-activity";
 import { getRepo, parseGitHubUrl } from "../start";
