--- conflicted
+++ resolved
@@ -45,12 +45,9 @@
   }
 
   async getBodyContent(result: Result, stripContent = false): Promise<string> {
-<<<<<<< HEAD
     const keysToRemove: string[] = [];
-=======
     const bodyArray: (string | undefined)[] = [];
 
->>>>>>> e54909c2
     if (stripContent) {
       logger.info("Stripping content due to excessive length.");
       bodyArray.push("> [!NOTE]\n");
