--- conflicted
+++ resolved
@@ -175,18 +175,7 @@
             <td>
             <details>
               <summary>
-<<<<<<< HEAD
                 ${new Decimal(commentScore.score?.reward || 0).div(new Decimal(commentScore.score?.relevance || 1))}
-=======
-                ${Object.values(commentScore.score?.formatting?.content || {}).reduce((acc, curr) => {
-                  const multiplier = commentScore.score?.formatting
-                    ? new Decimal(commentScore.score.formatting.formattingMultiplier).mul(
-                        commentScore.score.formatting.wordValue
-                      )
-                    : new Decimal(0);
-                  return acc.add(multiplier.mul(curr.score * curr.count));
-                }, new Decimal(0))}
->>>>>>> 0917a071
               </summary>
               <pre>${formatting}</pre>
              </details>
